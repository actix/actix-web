# Changes

<<<<<<< HEAD
## [0.2.1] - 2020-01-xx

* Update the `time` dependency to 0.2.2
=======
## [0.2.1] - 2020-01-10

* Fix panic with already borrowed: BorrowMutError #1263
>>>>>>> bca41f8d

## [0.2.0] - 2019-12-20

* Use actix-web 2.0

## [0.1.0] - 2019-06-xx

* Move identity middleware to separate crate<|MERGE_RESOLUTION|>--- conflicted
+++ resolved
@@ -1,14 +1,12 @@
 # Changes
 
-<<<<<<< HEAD
-## [0.2.1] - 2020-01-xx
+## [0.2.x] - 2020-01-xx
 
 * Update the `time` dependency to 0.2.2
-=======
+
 ## [0.2.1] - 2020-01-10
 
 * Fix panic with already borrowed: BorrowMutError #1263
->>>>>>> bca41f8d
 
 ## [0.2.0] - 2019-12-20
 
