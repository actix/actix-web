//! Demonstrates TLS configuration (via Rustls) for HTTP/1.1 and HTTP/2 connections.
//!
//! Test using cURL:
//!
//! ```console
//! $ curl --insecure https://127.0.0.1:8443
//! Hello World!
//! Protocol: HTTP/2.0
//!
//! $ curl --insecure --http1.1 https://127.0.0.1:8443
//! Hello World!
//! Protocol: HTTP/1.1
//! ```

<<<<<<< HEAD
use tls_rustls_023 as rustls;

=======
>>>>>>> 2d035c06
use std::io;

use actix_http::{Error, HttpService, Request, Response};
use actix_utils::future::ok;
use tls_rustls_023 as rustls;

#[actix_rt::main]
async fn main() -> io::Result<()> {
    env_logger::init_from_env(env_logger::Env::new().default_filter_or("info"));

    tracing::info!("starting HTTP server at https://127.0.0.1:8443");

    actix_server::Server::build()
        .bind("echo", ("127.0.0.1", 8443), || {
            HttpService::build()
                .finish(|req: Request| {
                    let body = format!(
                        "Hello World!\n\
                        Protocol: {:?}",
                        req.head().version
                    );
                    ok::<_, Error>(Response::ok().set_body(body))
                })
                .rustls_0_23(rustls_config())
        })?
        .run()
        .await
}

fn rustls_config() -> rustls::ServerConfig {
    let cert = rcgen::generate_simple_self_signed(vec!["localhost".to_owned()]).unwrap();
    let cert_file = cert.serialize_pem().unwrap();
    let key_file = cert.serialize_private_key_pem();

    let cert_file = &mut io::BufReader::new(cert_file.as_bytes());
    let key_file = &mut io::BufReader::new(key_file.as_bytes());

    let cert_chain = rustls_pemfile::certs(cert_file)
        .collect::<Result<Vec<_>, _>>()
        .unwrap();
    let mut keys = rustls_pemfile::pkcs8_private_keys(key_file)
        .collect::<Result<Vec<_>, _>>()
        .unwrap();

    let mut config = rustls::ServerConfig::builder()
        .with_no_client_auth()
        .with_single_cert(
            cert_chain,
            rustls::pki_types::PrivateKeyDer::Pkcs8(keys.remove(0)),
        )
        .unwrap();

    const H1_ALPN: &[u8] = b"http/1.1";
    const H2_ALPN: &[u8] = b"h2";

    config.alpn_protocols.push(H2_ALPN.to_vec());
    config.alpn_protocols.push(H1_ALPN.to_vec());

    config
}<|MERGE_RESOLUTION|>--- conflicted
+++ resolved
@@ -12,11 +12,6 @@
 //! Protocol: HTTP/1.1
 //! ```
 
-<<<<<<< HEAD
-use tls_rustls_023 as rustls;
-
-=======
->>>>>>> 2d035c06
 use std::io;
 
 use actix_http::{Error, HttpService, Request, Response};
