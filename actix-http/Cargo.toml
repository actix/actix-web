--- conflicted
+++ resolved
@@ -19,19 +19,6 @@
 [package.metadata.docs.rs]
 rustdoc-args = ["--cfg", "docsrs"]
 features = [
-<<<<<<< HEAD
-    "http2",
-    "ws",
-    "openssl",
-    "rustls-0_20",
-    "rustls-0_21",
-    "rustls-0_22",
-    "rustls-0_23",
-    "compress-brotli",
-    "compress-gzip",
-    "compress-zstd",
-    "compress-ws-deflate",
-=======
   "http2",
   "ws",
   "openssl",
@@ -42,7 +29,7 @@
   "compress-brotli",
   "compress-gzip",
   "compress-zstd",
->>>>>>> 573090e0
+  "compress-ws-deflate",
 ]
 
 [package.metadata.cargo_check_external_types]
@@ -95,14 +82,9 @@
 
 # Compression codecs
 compress-brotli = ["__compress", "dep:brotli"]
-<<<<<<< HEAD
-compress-gzip   = ["__compress", "dep:flate2"]
-compress-zstd   = ["__compress", "dep:zstd"]
-compress-ws-deflate = ["dep:flate2", "flate2/zlib-default"]
-=======
 compress-gzip = ["__compress", "dep:flate2"]
 compress-zstd = ["__compress", "dep:zstd"]
->>>>>>> 573090e0
+compress-ws-deflate = ["dep:flate2", "flate2/zlib-default"]
 
 # Internal (PRIVATE!) features used to aid testing and checking feature status.
 # Don't rely on these whatsoever. They are semver-exempt and may disappear at anytime.
