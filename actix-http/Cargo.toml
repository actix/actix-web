--- conflicted
+++ resolved
@@ -126,12 +126,9 @@
 
 async-stream = "0.3"
 criterion = { version = "0.5", features = ["html_reports"] }
-<<<<<<< HEAD
 env_logger = "0.11"
-=======
 divan = "0.1.8"
-env_logger = "0.10"
->>>>>>> 1e2ef6f9
+env_logger = "0.11"
 futures-util = { version = "0.3.17", default-features = false, features = ["alloc"] }
 memchr = "2.4"
 once_cell = "1.9"
