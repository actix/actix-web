--- conflicted
+++ resolved
@@ -77,20 +77,17 @@
 mod tests {
     use super::*;
 
-    #[test]
-<<<<<<< HEAD
-    fn parse_from_multiple_headers() {
+    fn comma_delimited_parsing() {
+        let headers = vec![];
+        let res: Vec<usize> = from_comma_delimited(headers.iter()).unwrap();
+        assert_eq!(res, vec![0; 0]);
+
         let headers = vec![
             HeaderValue::from_static("1, 2"),
             HeaderValue::from_static("3,4"),
         ];
-        let result = from_comma_delimited::<_, usize>(headers.iter()).unwrap();
-        assert_eq!(result, vec![1, 2, 3, 4]);
-=======
-    fn comma_delimited_parsing() {
-        let headers = vec![];
         let res: Vec<usize> = from_comma_delimited(headers.iter()).unwrap();
-        assert_eq!(res, vec![0; 0]);
+        assert_eq!(res, vec![1, 2, 3, 4]);
 
         let headers = vec![
             HeaderValue::from_static(""),
@@ -101,6 +98,5 @@
         ];
         let res: Vec<usize> = from_comma_delimited(headers.iter()).unwrap();
         assert_eq!(res, vec![1]);
->>>>>>> 30da2e56
     }
 }