#![allow(unused_imports, unused_variables, dead_code)]
use std::fmt::Write as FmtWrite;
use std::io::Write;
use std::marker::PhantomData;
use std::str::FromStr;
use std::{cmp, fmt, io, mem};

use bytes::{BufMut, Bytes, BytesMut};

use crate::body::BodySize;
use crate::config::ServiceConfig;
use crate::header::{map, ContentEncoding};
use crate::helpers;
use crate::http::header::{
    HeaderValue, ACCEPT_ENCODING, CONNECTION, CONTENT_LENGTH, DATE, TRANSFER_ENCODING,
};
use crate::http::{HeaderMap, Method, StatusCode, Version};
use crate::message::{ConnectionType, Head, RequestHead, ResponseHead};
use crate::request::Request;
use crate::response::Response;

const AVERAGE_HEADER_SIZE: usize = 30;

#[derive(Debug)]
pub(crate) struct MessageEncoder<T: MessageType> {
    pub length: BodySize,
    pub te: TransferEncoding,
    _t: PhantomData<T>,
}

impl<T: MessageType> Default for MessageEncoder<T> {
    fn default() -> Self {
        MessageEncoder {
            length: BodySize::None,
            te: TransferEncoding::empty(),
            _t: PhantomData,
        }
    }
}

pub(crate) trait MessageType: Sized {
    fn status(&self) -> Option<StatusCode>;

    fn headers(&self) -> &HeaderMap;

    fn upper_camel_case(&self) -> bool {
        false
    }

    fn chunked(&self) -> bool;

    fn encode_status(&mut self, dst: &mut BytesMut) -> io::Result<()>;

    fn encode_headers(
        &mut self,
        dst: &mut BytesMut,
        version: Version,
        mut length: BodySize,
        ctype: ConnectionType,
        config: &ServiceConfig,
    ) -> io::Result<()> {
        let chunked = self.chunked();
        let mut skip_len = length != BodySize::Stream;

        // Content length
        if let Some(status) = self.status() {
            match status {
                StatusCode::NO_CONTENT
                | StatusCode::CONTINUE
                | StatusCode::PROCESSING => length = BodySize::None,
                StatusCode::SWITCHING_PROTOCOLS => {
                    skip_len = true;
                    length = BodySize::Stream;
                }
                _ => (),
            }
        }
        match length {
            BodySize::Stream => {
                if chunked {
                    dst.put_slice(b"\r\ntransfer-encoding: chunked\r\n")
                } else {
                    skip_len = false;
                    dst.put_slice(b"\r\n");
                }
            }
            BodySize::Empty => {
                dst.put_slice(b"\r\ncontent-length: 0\r\n");
            }
            BodySize::Sized(len) => helpers::write_content_length(len, dst),
            BodySize::Sized64(len) => {
                dst.put_slice(b"\r\ncontent-length: ");
                write!(dst.writer(), "{}\r\n", len)?;
            }
            BodySize::None => dst.put_slice(b"\r\n"),
        }

        // Connection
        match ctype {
            ConnectionType::Upgrade => dst.put_slice(b"connection: upgrade\r\n"),
            ConnectionType::KeepAlive if version < Version::HTTP_11 => {
                dst.put_slice(b"connection: keep-alive\r\n")
            }
            ConnectionType::Close if version >= Version::HTTP_11 => {
                dst.put_slice(b"connection: close\r\n")
            }
            _ => (),
        }

        // write headers
        let mut pos = 0;
        let mut has_date = false;
        let mut remaining = dst.remaining_mut();
        let mut buf = unsafe { &mut *(dst.bytes_mut() as *mut [u8]) };
        for (key, value) in self.headers().inner.iter() {
            match *key {
                CONNECTION => continue,
                TRANSFER_ENCODING | CONTENT_LENGTH if skip_len => continue,
                DATE => {
                    has_date = true;
                }
                _ => (),
            }
            let k = key.as_str().as_bytes();
            match value {
                map::Value::One(ref val) => {
                    let v = val.as_ref();
                    let len = k.len() + v.len() + 4;
                    if len > remaining {
                        unsafe {
                            dst.advance_mut(pos);
                        }
                        pos = 0;
                        dst.reserve(len * 2);
                        remaining = dst.remaining_mut();
                        unsafe {
                            buf = &mut *(dst.bytes_mut() as *mut _);
                        }
                    }
                    buf[pos..pos + k.len()].copy_from_slice(k);
                    pos += k.len();
                    buf[pos..pos + 2].copy_from_slice(b": ");
                    pos += 2;
                    buf[pos..pos + v.len()].copy_from_slice(v);
                    pos += v.len();
                    buf[pos..pos + 2].copy_from_slice(b"\r\n");
                    pos += 2;
                    remaining -= len;
                }
                map::Value::Multi(ref vec) => {
                    for val in vec {
                        let v = val.as_ref();
                        let len = k.len() + v.len() + 4;
                        if len > remaining {
                            unsafe {
                                dst.advance_mut(pos);
                            }
                            pos = 0;
                            dst.reserve(len * 2);
                            remaining = dst.remaining_mut();
                            unsafe {
                                buf = &mut *(dst.bytes_mut() as *mut _);
                            }
                        }
                        buf[pos..pos + k.len()].copy_from_slice(k);
                        pos += k.len();
                        buf[pos..pos + 2].copy_from_slice(b": ");
                        pos += 2;
                        buf[pos..pos + v.len()].copy_from_slice(v);
                        pos += v.len();
                        buf[pos..pos + 2].copy_from_slice(b"\r\n");
                        pos += 2;
                        remaining -= len;
                    }
                }
            }
<<<<<<< HEAD

            buf[pos..pos + k.len()].copy_from_slice(k);
            pos += k.len();
            buf[pos..pos + 2].copy_from_slice(b": ");
            pos += 2;

            // use upper Camel-Case
            if self.upper_camel_case() {
                write_upper_camel_case(v, &mut buf[pos..pos + v.len()]);
            } else {
                buf[pos..pos + v.len()].copy_from_slice(v);
            }
            pos += v.len();

            buf[pos..pos + 2].copy_from_slice(b"\r\n");
            pos += 2;
            remaining -= len;
=======
>>>>>>> 679d1cd5
        }
        unsafe {
            dst.advance_mut(pos);
        }

        // optimized date header, set_date writes \r\n
        if !has_date {
            config.set_date(dst);
        } else {
            // msg eof
            dst.extend_from_slice(b"\r\n");
        }

        Ok(())
    }
}

impl MessageType for Response<()> {
    fn status(&self) -> Option<StatusCode> {
        Some(self.head().status)
    }

    fn chunked(&self) -> bool {
        self.head().chunked()
    }

    fn headers(&self) -> &HeaderMap {
        &self.head().headers
    }

    fn encode_status(&mut self, dst: &mut BytesMut) -> io::Result<()> {
        let head = self.head();
        let reason = head.reason().as_bytes();
        dst.reserve(256 + head.headers.len() * AVERAGE_HEADER_SIZE + reason.len());

        // status line
        helpers::write_status_line(head.version, head.status.as_u16(), dst);
        dst.put_slice(reason);
        Ok(())
    }
}

impl MessageType for RequestHead {
    fn status(&self) -> Option<StatusCode> {
        None
    }

    fn chunked(&self) -> bool {
        self.chunked()
    }

    fn upper_camel_case(&self) -> bool {
        self.upper_camel_case_headers()
    }

    fn headers(&self) -> &HeaderMap {
        &self.headers
    }

    fn encode_status(&mut self, dst: &mut BytesMut) -> io::Result<()> {
        dst.reserve(256 + self.headers.len() * AVERAGE_HEADER_SIZE);
        write!(
            Writer(dst),
            "{} {} {}",
            self.method,
            self.uri.path_and_query().map(|u| u.as_str()).unwrap_or("/"),
            match self.version {
                Version::HTTP_09 => "HTTP/0.9",
                Version::HTTP_10 => "HTTP/1.0",
                Version::HTTP_11 => "HTTP/1.1",
                Version::HTTP_2 => "HTTP/2.0",
            }
        )
        .map_err(|e| io::Error::new(io::ErrorKind::Other, e))
    }
}

impl<T: MessageType> MessageEncoder<T> {
    /// Encode message
    pub fn encode_chunk(&mut self, msg: &[u8], buf: &mut BytesMut) -> io::Result<bool> {
        self.te.encode(msg, buf)
    }

    /// Encode eof
    pub fn encode_eof(&mut self, buf: &mut BytesMut) -> io::Result<()> {
        self.te.encode_eof(buf)
    }

    pub fn encode(
        &mut self,
        dst: &mut BytesMut,
        message: &mut T,
        head: bool,
        stream: bool,
        version: Version,
        length: BodySize,
        ctype: ConnectionType,
        config: &ServiceConfig,
    ) -> io::Result<()> {
        // transfer encoding
        if !head {
            self.te = match length {
                BodySize::Empty => TransferEncoding::empty(),
                BodySize::Sized(len) => TransferEncoding::length(len as u64),
                BodySize::Sized64(len) => TransferEncoding::length(len),
                BodySize::Stream => {
                    if message.chunked() && !stream {
                        TransferEncoding::chunked()
                    } else {
                        TransferEncoding::eof()
                    }
                }
                BodySize::None => TransferEncoding::empty(),
            };
        } else {
            self.te = TransferEncoding::empty();
        }

        message.encode_status(dst)?;
        message.encode_headers(dst, version, length, ctype, config)
    }
}

/// Encoders to handle different Transfer-Encodings.
#[derive(Debug)]
pub(crate) struct TransferEncoding {
    kind: TransferEncodingKind,
}

#[derive(Debug, PartialEq, Clone)]
enum TransferEncodingKind {
    /// An Encoder for when Transfer-Encoding includes `chunked`.
    Chunked(bool),
    /// An Encoder for when Content-Length is set.
    ///
    /// Enforces that the body is not longer than the Content-Length header.
    Length(u64),
    /// An Encoder for when Content-Length is not known.
    ///
    /// Application decides when to stop writing.
    Eof,
}

impl TransferEncoding {
    #[inline]
    pub fn empty() -> TransferEncoding {
        TransferEncoding {
            kind: TransferEncodingKind::Length(0),
        }
    }

    #[inline]
    pub fn eof() -> TransferEncoding {
        TransferEncoding {
            kind: TransferEncodingKind::Eof,
        }
    }

    #[inline]
    pub fn chunked() -> TransferEncoding {
        TransferEncoding {
            kind: TransferEncodingKind::Chunked(false),
        }
    }

    #[inline]
    pub fn length(len: u64) -> TransferEncoding {
        TransferEncoding {
            kind: TransferEncodingKind::Length(len),
        }
    }

    /// Encode message. Return `EOF` state of encoder
    #[inline]
    pub fn encode(&mut self, msg: &[u8], buf: &mut BytesMut) -> io::Result<bool> {
        match self.kind {
            TransferEncodingKind::Eof => {
                let eof = msg.is_empty();
                buf.extend_from_slice(msg);
                Ok(eof)
            }
            TransferEncodingKind::Chunked(ref mut eof) => {
                if *eof {
                    return Ok(true);
                }

                if msg.is_empty() {
                    *eof = true;
                    buf.extend_from_slice(b"0\r\n\r\n");
                } else {
                    writeln!(Writer(buf), "{:X}\r", msg.len())
                        .map_err(|e| io::Error::new(io::ErrorKind::Other, e))?;

                    buf.reserve(msg.len() + 2);
                    buf.extend_from_slice(msg);
                    buf.extend_from_slice(b"\r\n");
                }
                Ok(*eof)
            }
            TransferEncodingKind::Length(ref mut remaining) => {
                if *remaining > 0 {
                    if msg.is_empty() {
                        return Ok(*remaining == 0);
                    }
                    let len = cmp::min(*remaining, msg.len() as u64);

                    buf.extend_from_slice(&msg[..len as usize]);

                    *remaining -= len as u64;
                    Ok(*remaining == 0)
                } else {
                    Ok(true)
                }
            }
        }
    }

    /// Encode eof. Return `EOF` state of encoder
    #[inline]
    pub fn encode_eof(&mut self, buf: &mut BytesMut) -> io::Result<()> {
        match self.kind {
            TransferEncodingKind::Eof => Ok(()),
            TransferEncodingKind::Length(rem) => {
                if rem != 0 {
                    Err(io::Error::new(io::ErrorKind::UnexpectedEof, ""))
                } else {
                    Ok(())
                }
            }
            TransferEncodingKind::Chunked(ref mut eof) => {
                if !*eof {
                    *eof = true;
                    buf.extend_from_slice(b"0\r\n\r\n");
                }
                Ok(())
            }
        }
    }
}

struct Writer<'a>(pub &'a mut BytesMut);

impl<'a> io::Write for Writer<'a> {
    fn write(&mut self, buf: &[u8]) -> io::Result<usize> {
        self.0.extend_from_slice(buf);
        Ok(buf.len())
    }
    fn flush(&mut self) -> io::Result<()> {
        Ok(())
    }
}

fn write_upper_camel_case(value: &[u8], buffer: &mut [u8]) {
    let mut index = 0;
    let key = value;
    let mut key_iter = key.iter();

    if let Some(c) = key_iter.next() {
        if *c >= b'a' && *c <= b'z' {
            buffer[index] = *c ^ b' ';
            index += 1;
        }
    } else {
        return;
    }

    while let Some(c) = key_iter.next() {
        buffer[index] = *c;
        index += 1;
        if *c == b'-' {
            if let Some(c) = key_iter.next() {
                if *c >= b'a' && *c <= b'z' {
                    buffer[index] = *c ^ b' ';
                    index += 1;
                }
            }
        }
    }
}

#[cfg(test)]
mod tests {
    use super::*;
    use bytes::Bytes;

    #[test]
    fn test_chunked_te() {
        let mut bytes = BytesMut::new();
        let mut enc = TransferEncoding::chunked();
        {
            assert!(!enc.encode(b"test", &mut bytes).ok().unwrap());
            assert!(enc.encode(b"", &mut bytes).ok().unwrap());
        }
        assert_eq!(
            bytes.take().freeze(),
            Bytes::from_static(b"4\r\ntest\r\n0\r\n\r\n")
        );
    }
}<|MERGE_RESOLUTION|>--- conflicted
+++ resolved
@@ -174,26 +174,6 @@
                     }
                 }
             }
-<<<<<<< HEAD
-
-            buf[pos..pos + k.len()].copy_from_slice(k);
-            pos += k.len();
-            buf[pos..pos + 2].copy_from_slice(b": ");
-            pos += 2;
-
-            // use upper Camel-Case
-            if self.upper_camel_case() {
-                write_upper_camel_case(v, &mut buf[pos..pos + v.len()]);
-            } else {
-                buf[pos..pos + v.len()].copy_from_slice(v);
-            }
-            pos += v.len();
-
-            buf[pos..pos + 2].copy_from_slice(b"\r\n");
-            pos += 2;
-            remaining -= len;
-=======
->>>>>>> 679d1cd5
         }
         unsafe {
             dst.advance_mut(pos);
