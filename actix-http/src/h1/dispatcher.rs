--- conflicted
+++ resolved
@@ -1306,12 +1306,7 @@
                 cfg,
                 CloneableService::new(ok_service()),
                 CloneableService::new(ExpectHandler),
-<<<<<<< HEAD
                 Some(CloneableService::new(UpgradeHandler)),
-                None,
-=======
-                Some(CloneableService::new(UpgradeHandler(PhantomData))),
->>>>>>> d6d8fa68
                 Extensions::new(),
                 None,
             );
