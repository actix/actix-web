--- conflicted
+++ resolved
@@ -320,11 +320,7 @@
 impl<T, S, B, X, U> ServiceFactory<(T, Protocol, Option<net::SocketAddr>)>
     for HttpService<T, S, B, X, U>
 where
-<<<<<<< HEAD
-    T: ActixStream,
-=======
-    T: AsyncRead + AsyncWrite + Unpin + 'static,
->>>>>>> f66774e3
+    T: ActixStream + 'static,
     S: ServiceFactory<Request, Config = ()>,
     S::Future: 'static,
     S::Error: Into<Error> + 'static,
@@ -349,81 +345,6 @@
     type Future = LocalBoxFuture<'static, Result<Self::Service, Self::InitError>>;
 
     fn new_service(&self, _: ()) -> Self::Future {
-<<<<<<< HEAD
-        HttpServiceResponse {
-            fut: self.srv.new_service(()),
-            fut_ex: Some(self.expect.new_service(())),
-            fut_upg: self.upgrade.as_ref().map(|f| f.new_service(())),
-            expect: None,
-            upgrade: None,
-            on_connect_ext: self.on_connect_ext.clone(),
-            cfg: self.cfg.clone(),
-            _phantom: PhantomData,
-        }
-    }
-}
-
-#[doc(hidden)]
-#[pin_project]
-pub struct HttpServiceResponse<T, S, B, X, U>
-where
-    S: ServiceFactory<Request>,
-    X: ServiceFactory<Request>,
-    U: ServiceFactory<(Request, Framed<T, h1::Codec>)>,
-{
-    #[pin]
-    fut: S::Future,
-    #[pin]
-    fut_ex: Option<X::Future>,
-    #[pin]
-    fut_upg: Option<U::Future>,
-    expect: Option<X::Service>,
-    upgrade: Option<U::Service>,
-    on_connect_ext: Option<Rc<ConnectCallback<T>>>,
-    cfg: ServiceConfig,
-    _phantom: PhantomData<B>,
-}
-
-impl<T, S, B, X, U> Future for HttpServiceResponse<T, S, B, X, U>
-where
-    T: ActixStream,
-    S: ServiceFactory<Request>,
-    S::Error: Into<Error> + 'static,
-    S::InitError: fmt::Debug,
-    S::Response: Into<Response<B>> + 'static,
-    <S::Service as Service<Request>>::Future: 'static,
-    B: MessageBody + 'static,
-    X: ServiceFactory<Request, Response = Request>,
-    X::Error: Into<Error>,
-    X::InitError: fmt::Debug,
-    U: ServiceFactory<(Request, Framed<T, h1::Codec>), Response = ()>,
-    U::Error: fmt::Display,
-    U::InitError: fmt::Debug,
-{
-    type Output =
-        Result<HttpServiceHandler<T, S::Service, B, X::Service, U::Service>, ()>;
-
-    fn poll(mut self: Pin<&mut Self>, cx: &mut Context<'_>) -> Poll<Self::Output> {
-        let mut this = self.as_mut().project();
-
-        if let Some(fut) = this.fut_ex.as_pin_mut() {
-            let expect = ready!(fut
-                .poll(cx)
-                .map_err(|e| log::error!("Init http service error: {:?}", e)))?;
-            this = self.as_mut().project();
-            *this.expect = Some(expect);
-            this.fut_ex.set(None);
-        }
-
-        if let Some(fut) = this.fut_upg.as_pin_mut() {
-            let upgrade = ready!(fut
-                .poll(cx)
-                .map_err(|e| log::error!("Init http service error: {:?}", e)))?;
-            this = self.as_mut().project();
-            *this.upgrade = Some(upgrade);
-            this.fut_upg.set(None);
-        }
-=======
         let service = self.srv.new_service(());
         let expect = self.expect.new_service(());
         let upgrade = self.upgrade.as_ref().map(|s| s.new_service(()));
@@ -444,7 +365,6 @@
                 }
                 None => None,
             };
->>>>>>> f66774e3
 
             let service = service
                 .await
