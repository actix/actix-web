--- conflicted
+++ resolved
@@ -5,6 +5,7 @@
 ### Added
 
 - Add `error::InvalidStatusCode` re-export.
+- New method `response_with_level` for `Encoder<B>` for setup compress level. [#2948]
 
 ## 3.7.0
 
@@ -83,7 +84,6 @@
   - `X_FORWARDED_FOR`
   - `X_FORWARDED_HOST`
   - `X_FORWARDED_PROTO`
-- New method `response_with_level` for `Encoder<B>` for setup compress level. [#2948]
 
 ### Fixed
 
@@ -100,11 +100,7 @@
 [#2957]: https://github.com/actix/actix-web/pull/2957
 [#2955]: https://github.com/actix/actix-web/pull/2955
 [#2956]: https://github.com/actix/actix-web/pull/2956
-<<<<<<< HEAD
-[#2948]: https://github.com/actix/actix-web/pull/2948
-=======
 [#2968]: https://github.com/actix/actix-web/pull/2968
->>>>>>> 188206a9
 
 ## 3.2.2
 
