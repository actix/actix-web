# Changes

<<<<<<< HEAD
## [NEXT] - 2020-02-27

### Changed

* Change default initial window size and connection window size for HTTP2 to 2MB and 1MB respectively to improve download speed for awc when downloading large objects.

* client::Connector accepts initial_window_size and initial_connection_window_size HTTP2 configuration

* client::Connector allowing to set max_http_version to limit HTTP version to be used
=======
## [2.0.0-alpha.2] - someday

### Changed

* Update `actix-connect` and `actix-tls` dependency to 2.0.0-alpha.1

>>>>>>> a7d805aa

## [2.0.0-alpha.1] - 2020-02-27

### Changed

* Update the `time` dependency to 0.2.7.
* Moved actors messages support from actix crate, enabled with feature `actors`.
* Breaking change: trait MessageBody requires Unpin and accepting Pin<&mut Self> instead of &mut self in the poll_next().
* MessageBody is not implemented for &'static [u8] anymore.

### Fixed

* Allow `SameSite=None` cookies to be sent in a response.

## [1.0.1] - 2019-12-20

### Fixed

* Poll upgrade service's readiness from HTTP service handlers

* Replace brotli with brotli2 #1224

## [1.0.0] - 2019-12-13

### Added

* Add websockets continuation frame support

### Changed

* Replace `flate2-xxx` features with `compress`

## [1.0.0-alpha.5] - 2019-12-09

### Fixed

* Check `Upgrade` service readiness before calling it

* Fix buffer remaining capacity calcualtion

### Changed

* Websockets: Ping and Pong should have binary data #1049

## [1.0.0-alpha.4] - 2019-12-08

### Added

* Add impl ResponseBuilder for Error

### Changed

* Use rust based brotli compression library

## [1.0.0-alpha.3] - 2019-12-07

### Changed

* Migrate to tokio 0.2

* Migrate to `std::future`


## [0.2.11] - 2019-11-06

### Added

* Add support for serde_json::Value to be passed as argument to ResponseBuilder.body()

* Add an additional `filename*` param in the `Content-Disposition` header of `actix_files::NamedFile` to be more compatible. (#1151)

* Allow to use `std::convert::Infallible` as `actix_http::error::Error`

### Fixed

* To be compatible with non-English error responses, `ResponseError` rendered with `text/plain; charset=utf-8` header #1118


## [0.2.10] - 2019-09-11

### Added

* Add support for sending HTTP requests with `Rc<RequestHead>` in addition to sending HTTP requests with `RequestHead`

### Fixed

* h2 will use error response #1080

* on_connect result isn't added to request extensions for http2 requests #1009


## [0.2.9] - 2019-08-13

### Changed

* Dropped the `byteorder`-dependency in favor of `stdlib`-implementation

* Update percent-encoding to 2.1

* Update serde_urlencoded to 0.6.1

### Fixed

* Fixed a panic in the HTTP2 handshake in client HTTP requests (#1031)


## [0.2.8] - 2019-08-01

### Added

* Add `rustls` support

* Add `Clone` impl for `HeaderMap`

### Fixed

* awc client panic #1016

* Invalid response with compression middleware enabled, but compression-related features disabled #997


## [0.2.7] - 2019-07-18

### Added

* Add support for downcasting response errors #986


## [0.2.6] - 2019-07-17

### Changed

* Replace `ClonableService` with local copy

* Upgrade `rand` dependency version to 0.7


## [0.2.5] - 2019-06-28

### Added

* Add `on-connect` callback, `HttpServiceBuilder::on_connect()` #946

### Changed

* Use `encoding_rs` crate instead of unmaintained `encoding` crate

* Add `Copy` and `Clone` impls for `ws::Codec`


## [0.2.4] - 2019-06-16

### Fixed

* Do not compress NoContent (204) responses #918


## [0.2.3] - 2019-06-02

### Added

* Debug impl for ResponseBuilder

* From SizedStream and BodyStream for Body

### Changed

* SizedStream uses u64


## [0.2.2] - 2019-05-29

### Fixed

* Parse incoming stream before closing stream on disconnect #868


## [0.2.1] - 2019-05-25

### Fixed

* Handle socket read disconnect


## [0.2.0] - 2019-05-12

### Changed

* Update actix-service to 0.4

* Expect and upgrade services accept `ServerConfig` config.

### Deleted

* `OneRequest` service


## [0.1.5] - 2019-05-04

### Fixed

* Clean up response extensions in response pool #817


## [0.1.4] - 2019-04-24

### Added

* Allow to render h1 request headers in `Camel-Case`

### Fixed

* Read until eof for http/1.0 responses #771


## [0.1.3] - 2019-04-23

### Fixed

* Fix http client pool management

* Fix http client wait queue management #794


## [0.1.2] - 2019-04-23

### Fixed

* Fix BorrowMutError panic in client connector #793


## [0.1.1] - 2019-04-19

### Changed

* Cookie::max_age() accepts value in seconds

* Cookie::max_age_time() accepts value in time::Duration

* Allow to specify server address for client connector


## [0.1.0] - 2019-04-16

### Added

* Expose peer addr via `Request::peer_addr()` and `RequestHead::peer_addr`

### Changed

* `actix_http::encoding` always available

* use trust-dns-resolver 0.11.0


## [0.1.0-alpha.5] - 2019-04-12

### Added

* Allow to use custom service for upgrade requests

* Added `h1::SendResponse` future.

### Changed

* MessageBody::length() renamed to MessageBody::size() for consistency

* ws handshake verification functions take RequestHead instead of Request


## [0.1.0-alpha.4] - 2019-04-08

### Added

* Allow to use custom `Expect` handler

* Add minimal `std::error::Error` impl for `Error`

### Changed

* Export IntoHeaderValue

* Render error and return as response body

* Use thread pool for response body comression

### Deleted

* Removed PayloadBuffer


## [0.1.0-alpha.3] - 2019-04-02

### Added

* Warn when an unsealed private cookie isn't valid UTF-8

### Fixed

* Rust 1.31.0 compatibility

* Preallocate read buffer for h1 codec

* Detect socket disconnection during protocol selection


## [0.1.0-alpha.2] - 2019-03-29

### Added

* Added ws::Message::Nop, no-op websockets message

### Changed

* Do not use thread pool for decomression if chunk size is smaller than 2048.


## [0.1.0-alpha.1] - 2019-03-28

* Initial impl<|MERGE_RESOLUTION|>--- conflicted
+++ resolved
@@ -1,23 +1,16 @@
 # Changes
 
-<<<<<<< HEAD
-## [NEXT] - 2020-02-27
-
-### Changed
+## [2.0.0-alpha.2] - someday
+
+### Changed
+
+* Update `actix-connect` and `actix-tls` dependency to 2.0.0-alpha.1
 
 * Change default initial window size and connection window size for HTTP2 to 2MB and 1MB respectively to improve download speed for awc when downloading large objects.
 
 * client::Connector accepts initial_window_size and initial_connection_window_size HTTP2 configuration
 
 * client::Connector allowing to set max_http_version to limit HTTP version to be used
-=======
-## [2.0.0-alpha.2] - someday
-
-### Changed
-
-* Update `actix-connect` and `actix-tls` dependency to 2.0.0-alpha.1
-
->>>>>>> a7d805aa
 
 ## [2.0.0-alpha.1] - 2020-02-27
 
