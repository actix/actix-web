--- conflicted
+++ resolved
@@ -11,19 +11,15 @@
 - Add `body::to_bytes_limited()` function.
 - Add `body::BodyLimitExceeded` error type.
 
-<<<<<<< HEAD
+### Changed
+
+- Minimum supported Rust version (MSRV) is now 1.68 due to transitive `time` dependency.
+
 ### Fixed
 
 - Fix `MessageType::set_headers` not using the correct payload decoder when Transfer-Encoding and Content-Length are absent.
 
-## 3.3.1 - 2023-03-02
-=======
-### Changed
-
-- Minimum supported Rust version (MSRV) is now 1.68 due to transitive `time` dependency.
-
 ## 3.3.1
->>>>>>> 835a57af
 
 ### Fixed
 
