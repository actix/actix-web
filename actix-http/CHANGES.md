# Changes

## Unreleased

<<<<<<< HEAD
- Update `TestRequest::set_payload` to generate "Content-Length" header
=======
- Malformed websocket frames are now gracefully rejected.
>>>>>>> aeb42486

## 3.11.0

- Update `brotli` dependency to `8`.

## 3.10.0

### Added

- Add `header::CLEAR_SITE_DATA` constant.
- Add `Extensions::get_or_insert[_with]()` methods.
- Implement `From<Bytes>` for `Payload`.
- Implement `From<Vec<u8>>` for `Payload`.

### Changed

- Update `brotli` dependency to `7`.
- Minimum supported Rust version (MSRV) is now 1.75.

## 3.9.0

### Added

- Implement `FromIterator<(HeaderName, HeaderValue)>` for `HeaderMap`.

## 3.8.0

### Added

- Add `error::InvalidStatusCode` re-export.

## 3.7.0

### Added

- Add `rustls-0_23` crate feature
- Add `{h1::H1Service, h2::H2Service, HttpService}::rustls_0_23()` and `HttpService::rustls_0_23_with_config()` service constructors.

### Changed

- Update `brotli` dependency to `6`.
- Minimum supported Rust version (MSRV) is now 1.72.

## 3.6.0

### Added

- Add `rustls-0_22` crate feature.
- Add `{h1::H1Service, h2::H2Service, HttpService}::rustls_0_22()` and `HttpService::rustls_0_22_with_config()` service constructors.
- Implement `From<&HeaderMap>` for `http::HeaderMap`.

## 3.5.1

### Fixed

- Prevent hang when returning zero-sized response bodies through compression layer.

## 3.5.0

### Added

- Implement `From<HeaderMap>` for `http::HeaderMap`.

### Changed

- Updated `zstd` dependency to `0.13`.

### Fixed

- Prevent compression of zero-sized response bodies.

## 3.4.0

### Added

- Add `rustls-0_20` crate feature.
- Add `{h1::H1Service, h2::H2Service, HttpService}::rustls_021()` and `HttpService::rustls_021_with_config()` service constructors.
- Add `body::to_bytes_limited()` function.
- Add `body::BodyLimitExceeded` error type.

### Changed

- Minimum supported Rust version (MSRV) is now 1.68 due to transitive `time` dependency.

## 3.3.1

### Fixed

- Use correct `http` version requirement to ensure support for const `HeaderName` definitions.

## 3.3.0

### Added

- Implement `MessageBody` for `Cow<'static, str>` and `Cow<'static, [u8]>`. [#2959]
- Implement `MessageBody` for `&mut B` where `B: MessageBody + Unpin`. [#2868]
- Implement `MessageBody` for `Pin<B>` where `B::Target: MessageBody`. [#2868]
- Automatic h2c detection via new service finalizer `HttpService::tcp_auto_h2c()`. [#2957]
- `HeaderMap::retain()`. [#2955]
- Header name constants in `header` module. [#2956] [#2968]
  - `CACHE_STATUS`
  - `CDN_CACHE_CONTROL`
  - `CROSS_ORIGIN_EMBEDDER_POLICY`
  - `CROSS_ORIGIN_OPENER_POLICY`
  - `PERMISSIONS_POLICY`
  - `X_FORWARDED_FOR`
  - `X_FORWARDED_HOST`
  - `X_FORWARDED_PROTO`

### Fixed

- Fix non-empty body of HTTP/2 HEAD responses. [#2920]

### Performance

- Improve overall performance of operations on `Extensions`. [#2890]

[#2959]: https://github.com/actix/actix-web/pull/2959
[#2868]: https://github.com/actix/actix-web/pull/2868
[#2890]: https://github.com/actix/actix-web/pull/2890
[#2920]: https://github.com/actix/actix-web/pull/2920
[#2957]: https://github.com/actix/actix-web/pull/2957
[#2955]: https://github.com/actix/actix-web/pull/2955
[#2956]: https://github.com/actix/actix-web/pull/2956
[#2968]: https://github.com/actix/actix-web/pull/2968

## 3.2.2

### Changed

- Minimum supported Rust version (MSRV) is now 1.59 due to transitive `time` dependency.

### Fixed

- Avoid possibility of dispatcher getting stuck while back-pressuring I/O. [#2369]

[#2369]: https://github.com/actix/actix-web/pull/2369

## 3.2.1

### Fixed

- Fix parsing ambiguity in Transfer-Encoding and Content-Length headers for HTTP/1.0 requests. [#2794]

[#2794]: https://github.com/actix/actix-web/pull/2794

## 3.2.0

### Changed

- Minimum supported Rust version (MSRV) is now 1.57 due to transitive `time` dependency.

### Fixed

- Websocket parser no longer throws endless overflow errors after receiving an oversized frame. [#2790]
- Retain previously set Vary headers when using compression encoder. [#2798]

[#2790]: https://github.com/actix/actix-web/pull/2790
[#2798]: https://github.com/actix/actix-web/pull/2798

## 3.1.0

### Changed

- Minimum supported Rust version (MSRV) is now 1.56 due to transitive `hashbrown` dependency.

### Fixed

- Revert broken fix in [#2624] that caused erroneous 500 error responses. Temporarily re-introduces [#2357] bug. [#2779]

[#2624]: https://github.com/actix/actix-web/pull/2624
[#2357]: https://github.com/actix/actix-web/issues/2357
[#2779]: https://github.com/actix/actix-web/pull/2779

## 3.0.4

### Fixed

- Document on docs.rs with `ws` feature enabled.

## 3.0.3

### Fixed

- Allow spaces between header name and colon when parsing responses. [#2684]

[#2684]: https://github.com/actix/actix-web/pull/2684

## 3.0.2

### Fixed

- Fix encoding camel-case header names with more than one hyphen. [#2683]

[#2683]: https://github.com/actix/actix-web/pull/2683

## 3.0.1

- Fix panic in H1 dispatcher when pipelining is used with keep-alive. [#2678]

[#2678]: https://github.com/actix/actix-web/issues/2678

## 3.0.0

### Dependencies

- Updated `actix-*` to Tokio v1-based versions. [#1813]
- Updated `bytes` to `1.0`. [#1813]
- Updated `h2` to `0.3`. [#1813]
- Updated `rustls` to `0.20.0`. [#2414]
- Updated `language-tags` to `0.3`.
- Updated `tokio` to `1`.

### Added

- Crate Features:
  - `ws`; disabled by default. [#2618]
  - `http2`; disabled by default. [#2618]
  - `compress-brotli`; disabled by default. [#2618]
  - `compress-gzip`; disabled by default. [#2618]
  - `compress-zstd`; disabled by default. [#2618]
- Functions:
  - `body::to_bytes` for async collecting message body into Bytes. [#2158]
- Traits:
  - `TryIntoHeaderPair`; allows using typed and untyped headers in the same methods. [#1869]
- Types:
  - `body::BoxBody`; a boxed message body with boxed errors. [#2183]
  - `body::EitherBody` enum. [#2468]
  - `body::None` struct. [#2468]
  - Re-export `http` crate's `Error` type as `error::HttpError`. [#2171]
- Variants:
  - `ContentEncoding::Zstd` along with . [#2244]
  - `Protocol::Http3` for future compatibility and also mark `#[non_exhaustive]`. [00ba8d55]
- Methods:
  - `ContentEncoding::to_header_value()`. [#2501]
  - `header::QualityItem::{max, min}()`. [#2486]
  - `header::QualityItem::zero()` that uses `Quality::ZERO`. [#2501]
  - `HeaderMap::drain()` as an efficient draining iterator. [#1964]
  - `HeaderMap::len_keys()` has the behavior of the old `len` method. [#1964]
  - `MessageBody::boxed` trait method for wrapping boxing types efficiently. [#2520]
  - `MessageBody::try_into_bytes` trait method, with default implementation, for optimizations on body types that complete in exactly one poll. [#2522]
  - `Request::conn_data()`. [#2491]
  - `Request::take_conn_data()`. [#2491]
  - `Request::take_req_data()`. [#2487]
  - `Response::{ok, bad_request, not_found, internal_server_error}()`. [#2159]
  - `Response::into_body()` that consumes response and returns body type. [#2201]
  - `Response::map_into_boxed_body()`. [#2468]
  - `ResponseBuilder::append_header()` method which allows using typed and untyped headers. [#1869]
  - `ResponseBuilder::insert_header()` method which allows using typed and untyped headers. [#1869]
  - `ResponseHead::set_camel_case_headers()`. [#2587]
  - `TestRequest::insert_header()` method which allows using typed and untyped headers. [#1869]
- Implementations:
  - Implement `Clone for ws::HandshakeError`. [#2468]
  - Implement `Clone` for `body::AnyBody<S> where S: Clone`. [#2448]
  - Implement `Clone` for `RequestHead`. [#2487]
  - Implement `Clone` for `ResponseHead`. [#2585]
  - Implement `Copy` for `QualityItem<T> where T: Copy`. [#2501]
  - Implement `Default` for `ContentEncoding`. [#1912]
  - Implement `Default` for `HttpServiceBuilder`. [#2611]
  - Implement `Default` for `KeepAlive`. [#2611]
  - Implement `Default` for `Response`. [#2201]
  - Implement `Default` for `ws::Codec`. [#1920]
  - Implement `Display` for `header::Quality`. [#2486]
  - Implement `Eq` for `header::ContentEncoding`. [#2501]
  - Implement `ExactSizeIterator` and `FusedIterator` for all `HeaderMap` iterators. [#2470]
  - Implement `From<Duration>` for `KeepAlive`. [#2611]
  - Implement `From<Option<Duration>>` for `KeepAlive`. [#2611]
  - Implement `From<Vec<u8>>` for `Response<Vec<u8>>`. [#2625]
  - Implement `FromStr` for `ContentEncoding`. [#1912]
  - Implement `Header` for `ContentEncoding`. [#1912]
  - Implement `IntoHeaderValue` for `ContentEncoding`. [#1912]
  - Implement `IntoIterator` for `HeaderMap`. [#1964]
  - Implement `MessageBody` for `bytestring::ByteString`. [#2468]
  - Implement `MessageBody` for `Pin<Box<T>> where T: MessageBody`. [#2152]
- Misc:
  - Re-export `StatusCode`, `Method`, `Version` and `Uri` at the crate root. [#2171]
  - Re-export `ContentEncoding` and `ConnectionType` at the crate root. [#2171]
  - `Quality::ZERO` associated constant equivalent to `q=0`. [#2501]
  - `header::Quality::{MAX, MIN}` associated constants equivalent to `q=1` and `q=0.001`, respectively. [#2486]
  - Timeout for canceling HTTP/2 server side connection handshake. Configurable with `ServiceConfig::client_timeout`; defaults to 5 seconds. [#2483]
  - `#[must_use]` for `ws::Codec` to prevent subtle bugs. [#1920]

### Changed

- Traits:
  - Rename `IntoHeaderValue => TryIntoHeaderValue`. [#2510]
  - `MessageBody` now has an associated `Error` type. [#2183]
- Types:
  - `Protocol` enum is now marked `#[non_exhaustive]`.
  - `error::DispatcherError` enum is now marked `#[non_exhaustive]`. [#2624]
  - `ContentEncoding` is now marked `#[non_exhaustive]`. [#2377]
  - Error enums are marked `#[non_exhaustive]`. [#2161]
  - Rename `PayloadStream` to `BoxedPayloadStream`. [#2545]
  - The body type parameter of `Response` no longer has a default. [#2152]
- Enum Variants:
  - Rename `ContentEncoding::{Br => Brotli}`. [#2501]
  - `Payload` inner fields are now named. [#2545]
  - `ws::Message::Text` now contains a `bytestring::ByteString`. [#1864]
- Methods:
  - Rename `ServiceConfig::{client_timer_expire => client_request_deadline}`. [#2611]
  - Rename `ServiceConfig::{client_disconnect_timer => client_disconnect_deadline}`. [#2611]
  - Rename `h1::Codec::{keepalive => keep_alive}`. [#2611]
  - Rename `h1::Codec::{keepalive_enabled => keep_alive_enabled}`. [#2611]
  - Rename `h1::ClientCodec::{keepalive => keep_alive}`. [#2611]
  - Rename `h1::ClientPayloadCodec::{keepalive => keep_alive}`. [#2611]
  - Rename `header::EntityTag::{weak => new_weak, strong => new_strong}`. [#2565]
  - Rename `TryIntoHeaderValue::{try_into => try_into_value}` to avoid ambiguity with std `TryInto` trait. [#1894]
  - Deadline methods in `ServiceConfig` now return `std::time::Instant`s instead of Tokio's wrapper type. [#2611]
  - Places in `Response` where `ResponseBody<B>` was received or returned now simply use `B`. [#2201]
  - `encoding::Encoder::response` now returns `AnyBody<Encoder<B>>`. [#2448]
  - `Extensions::insert` returns replaced item. [#1904]
  - `HeaderMap::get_all` now returns a `std::slice::Iter`. [#2527]
  - `HeaderMap::insert` now returns iterator of removed values. [#1964]
  - `HeaderMap::len` now returns number of values instead of number of keys. [#1964]
  - `HeaderMap::remove` now returns iterator of removed values. [#1964]
  - `ResponseBuilder::body(B)` now returns `Response<EitherBody<B>>`. [#2468]
  - `ResponseBuilder::content_type` now takes an `impl TryIntoHeaderValue` to support using typed `mime` types. [#1894]
  - `ResponseBuilder::finish()` now returns `Response<EitherBody<()>>`. [#2468]
  - `ResponseBuilder::json` now takes `impl Serialize`. [#2052]
  - `ResponseBuilder::message_body` now returns a `Result`. [#2201]∑
  - `ServiceConfig::keep_alive` now returns a `KeepAlive`. [#2611]
  - `ws::hash_key` now returns array. [#2035]
- Trait Implementations:
  - Implementation of `Stream` for `Payload` no longer requires the `Stream` variant be `Unpin`. [#2545]
  - Implementation of `Future` for `h1::SendResponse` no longer requires the body type be `Unpin`. [#2545]
  - Implementation of `Stream` for `encoding::Decoder` no longer requires the stream type be `Unpin`. [#2545]
  - Implementation of `From` for error types now return a `Response<BoxBody>`. [#2468]
- Misc:
  - `header` module is now public. [#2171]
  - `uri` module is now public. [#2171]
  - Request-local data container is no longer part of a `RequestHead`. Instead it is a distinct part of a `Request`. [#2487]
  - All error trait bounds in server service builders have changed from `Into<Error>` to `Into<Response<BoxBody>>`. [#2253]
  - All error trait bounds in message body and stream impls changed from `Into<Error>` to `Into<Box<dyn std::error::Error>>`. [#2253]
  - Guarantee ordering of `header::GetAll` iterator to be same as insertion order. [#2467]
  - Connection data set through the `on_connect_ext` callbacks is now accessible only from the new `Request::conn_data()` method. [#2491]
  - Brotli (de)compression support is now provided by the `brotli` crate. [#2538]
  - Minimum supported Rust version (MSRV) is now 1.54.

### Fixed

- A `Vary` header is now correctly sent along with compressed content. [#2501]
- HTTP/1.1 dispatcher correctly uses client request timeout. [#2611]
- Fixed issue where handlers that took payload but then dropped without reading it to EOF it would cause keep-alive connections to become stuck. [#2624]
- `ContentEncoding`'s `Identity` variant can now be parsed from a string. [#2501]
- `HttpServer::{listen_rustls(), bind_rustls()}` now honor the ALPN protocols in the configuration parameter. [#2226]
- Remove unnecessary `Into<Error>` bound on `Encoder` body types. [#2375]
- Remove unnecessary `Unpin` bound on `ResponseBuilder::streaming`. [#2253]
- `BodyStream` and `SizedStream` are no longer restricted to `Unpin` types. [#2152]
- Fixed slice creation pointing to potential uninitialized data on h1 encoder. [#2364]
- Fixed quality parse error in Accept-Encoding header. [#2344]

### Removed

- Crate Features:
  - `compress` feature. [#2065]
  - `cookies` feature. [#2065]
  - `trust-dns` feature. [#2425]
  - `actors` optional feature and trait implementation for `actix` types. [#1969]
- Functions:
  - `header::qitem` helper. Replaced with `header::QualityItem::max`. [#2486]
- Types:
  - `body::Body`; replaced with `EitherBody` and `BoxBody`. [#2468]
  - `body::ResponseBody`. [#2446]
  - `ConnectError::SslHandshakeError` and re-export of `HandshakeError`. Due to the removal of this type from `tokio-openssl` crate. OpenSSL handshake error now returns `ConnectError::SslError`. [#1813]
  - `error::Canceled` re-export. [#1994]
  - `error::Result` type alias. [#2201]
  - `error::BlockingError` [#2660]
  - `InternalError` and all the error types it constructed were moved up to `actix-web`. [#2215]
  - Typed HTTP headers; they have moved up to `actix-web`. [2094]
  - Re-export of `http` crate's `HeaderMap` types in addition to ours. [#2171]
- Enum Variants:
  - `body::BodySize::Empty`; an empty body can now only be represented as a `Sized(0)` variant. [#2446]
  - `ContentEncoding::Auto`. [#2501]
  - `EncoderError::Boxed`. [#2446]
- Methods:
  - `ContentEncoding::is_compression()`. [#2501]
  - `h1::Payload::readany()`. [#2545]
  - `HttpMessage::cookie[s]()` trait methods. [#2065]
  - `HttpServiceBuilder::new()`; use `default` instead. [#2611]
  - `on_connect` (previously deprecated) methods have been removed; use `on_connect_ext`. [#1857]
  - `Response::build_from()`. [#2159]
  - `Response::error()` [#2205]
  - `Response::take_body()` and old `Response::into_body()` method that casted body type. [#2201]
  - `Response`'s status code builders. [#2159]
  - `ResponseBuilder::{if_true, if_some}()` (previously deprecated). [#2148]
  - `ResponseBuilder::{set, set_header}()`; use `ResponseBuilder::insert_header()`. [#1869]
  - `ResponseBuilder::extensions[_mut]()`. [#2585]
  - `ResponseBuilder::header()`; use `ResponseBuilder::append_header()`. [#1869]
  - `ResponseBuilder::json()`. [#2148]
  - `ResponseBuilder::json2()`. [#1903]
  - `ResponseBuilder::streaming()`. [#2468]
  - `ResponseHead::extensions[_mut]()`. [#2585]
  - `ServiceConfig::{client_timer, keep_alive_timer}()`. [#2611]
  - `TestRequest::with_hdr()`; use `TestRequest::default().insert_header()`. [#1869]
  - `TestRequest::with_header()`; use `TestRequest::default().insert_header()`. [#1869]
- Trait implementations:
  - Implementation of `Copy` for `ws::Codec`. [#1920]
  - Implementation of `From<Option<usize>> for KeepAlive`; use `Duration`s instead. [#2611]
  - Implementation of `From<serde_json::Value>` for `Body`. [#2148]
  - Implementation of `From<usize> for KeepAlive`; use `Duration`s instead. [#2611]
  - Implementation of `Future` for `Response`. [#2201]
  - Implementation of `Future` for `ResponseBuilder`. [#2468]
  - Implementation of `Into<Error>` for `Response<Body>`. [#2215]
  - Implementation of `Into<Error>` for `ResponseBuilder`. [#2215]
  - Implementation of `ResponseError` for `actix_utils::timeout::TimeoutError`. [#2127]
  - Implementation of `ResponseError` for `CookieParseError`. [#2065]
  - Implementation of `TryFrom<u16>` for `header::Quality`. [#2486]
- Misc:
  - `http` module; most everything it contained is exported at the crate root. [#2488]
  - `cookies` module (re-export). [#2065]
  - `client` module. Connector types now live in `awc`. [#2425]
  - `error` field from `Response`. [#2205]
  - `downcast` and `downcast_get_type_id` macros. [#2291]
  - Down-casting for `MessageBody` types; use standard `Any` trait. [#2183]

[#1813]: https://github.com/actix/actix-web/pull/1813
[#1845]: https://github.com/actix/actix-web/pull/1845
[#1857]: https://github.com/actix/actix-web/pull/1857
[#1864]: https://github.com/actix/actix-web/pull/1864
[#1869]: https://github.com/actix/actix-web/pull/1869
[#1878]: https://github.com/actix/actix-web/pull/1878
[#1894]: https://github.com/actix/actix-web/pull/1894
[#1903]: https://github.com/actix/actix-web/pull/1903
[#1904]: https://github.com/actix/actix-web/pull/1904
[#1912]: https://github.com/actix/actix-web/pull/1912
[#1920]: https://github.com/actix/actix-web/pull/1920
[#1964]: https://github.com/actix/actix-web/pull/1964
[#1969]: https://github.com/actix/actix-web/pull/1969
[#1981]: https://github.com/actix/actix-web/pull/1981
[#1994]: https://github.com/actix/actix-web/pull/1994
[#2035]: https://github.com/actix/actix-web/pull/2035
[#2052]: https://github.com/actix/actix-web/pull/2052
[#2065]: https://github.com/actix/actix-web/pull/2065
[#2094]: https://github.com/actix/actix-web/pull/2094
[#2127]: https://github.com/actix/actix-web/pull/2127
[#2148]: https://github.com/actix/actix-web/pull/2148
[#2152]: https://github.com/actix/actix-web/pull/2152
[#2158]: https://github.com/actix/actix-web/pull/2158
[#2159]: https://github.com/actix/actix-web/pull/2159
[#2161]: https://github.com/actix/actix-web/pull/2161
[#2171]: https://github.com/actix/actix-web/pull/2171
[#2183]: https://github.com/actix/actix-web/pull/2183
[#2196]: https://github.com/actix/actix-web/pull/2196
[#2201]: https://github.com/actix/actix-web/pull/2201
[#2205]: https://github.com/actix/actix-web/pull/2205
[#2215]: https://github.com/actix/actix-web/pull/2215
[#2244]: https://github.com/actix/actix-web/pull/2244
[#2250]: https://github.com/actix/actix-web/pull/2250
[#2253]: https://github.com/actix/actix-web/pull/2253
[#2291]: https://github.com/actix/actix-web/pull/2291
[#2344]: https://github.com/actix/actix-web/pull/2344
[#2364]: https://github.com/actix/actix-web/pull/2364
[#2375]: https://github.com/actix/actix-web/pull/2375
[#2377]: https://github.com/actix/actix-web/pull/2377
[#2414]: https://github.com/actix/actix-web/pull/2414
[#2425]: https://github.com/actix/actix-web/pull/2425
[#2442]: https://github.com/actix/actix-web/pull/2442
[#2446]: https://github.com/actix/actix-web/pull/2446
[#2448]: https://github.com/actix/actix-web/pull/2448
[#2456]: https://github.com/actix/actix-web/pull/2456
[#2467]: https://github.com/actix/actix-web/pull/2467
[#2468]: https://github.com/actix/actix-web/pull/2468
[#2470]: https://github.com/actix/actix-web/pull/2470
[#2474]: https://github.com/actix/actix-web/pull/2474
[#2483]: https://github.com/actix/actix-web/pull/2483
[#2486]: https://github.com/actix/actix-web/pull/2486
[#2487]: https://github.com/actix/actix-web/pull/2487
[#2488]: https://github.com/actix/actix-web/pull/2488
[#2491]: https://github.com/actix/actix-web/pull/2491
[#2497]: https://github.com/actix/actix-web/pull/2497
[#2501]: https://github.com/actix/actix-web/pull/2501
[#2510]: https://github.com/actix/actix-web/pull/2510
[#2520]: https://github.com/actix/actix-web/pull/2520
[#2522]: https://github.com/actix/actix-web/pull/2522
[#2527]: https://github.com/actix/actix-web/pull/2527
[#2538]: https://github.com/actix/actix-web/pull/2538
[#2545]: https://github.com/actix/actix-web/pull/2545
[#2565]: https://github.com/actix/actix-web/pull/2565
[#2585]: https://github.com/actix/actix-web/pull/2585
[#2587]: https://github.com/actix/actix-web/pull/2587
[#2611]: https://github.com/actix/actix-web/pull/2611
[#2618]: https://github.com/actix/actix-web/pull/2618
[#2624]: https://github.com/actix/actix-web/pull/2624
[#2625]: https://github.com/actix/actix-web/pull/2625
[#2660]: https://github.com/actix/actix-web/pull/2660
[00ba8d55]: https://github.com/actix/actix-web/commit/00ba8d55492284581695d824648590715a8bd386

<details>
<summary>3.0.0 Pre-Releases</summary>

## 3.0.0-rc.4

### Fixed

- Fix h1 dispatcher panic. [1ce58ecb]

[1ce58ecb]: https://github.com/actix/actix-web/commit/1ce58ecb305c60e51db06e6c913b7a1344e229ca

## 3.0.0-rc.3

- No significant changes since `3.0.0-rc.2`.

## 3.0.0-rc.2

### Added

- Implement `From<Vec<u8>>` for `Response<Vec<u8>>`. [#2625]

### Changed

- `error::DispatcherError` enum is now marked `#[non_exhaustive]`. [#2624]

### Fixed

- Issue where handlers that took payload but then dropped without reading it to EOF it would cause keep-alive connections to become stuck. [#2624]

[#2624]: https://github.com/actix/actix-web/pull/2624
[#2625]: https://github.com/actix/actix-web/pull/2625

## 3.0.0-rc.1

### Added

- Implement `Default` for `KeepAlive`. [#2611]
- Implement `From<Duration>` for `KeepAlive`. [#2611]
- Implement `From<Option<Duration>>` for `KeepAlive`. [#2611]
- Implement `Default` for `HttpServiceBuilder`. [#2611]
- Crate `ws` feature flag, disabled by default. [#2618]
- Crate `http2` feature flag, disabled by default. [#2618]

### Changed

- Rename `ServiceConfig::{client_timer_expire => client_request_deadline}`. [#2611]
- Rename `ServiceConfig::{client_disconnect_timer => client_disconnect_deadline}`. [#2611]
- Deadline methods in `ServiceConfig` now return `std::time::Instant`s instead of Tokio's wrapper type. [#2611]
- Rename `h1::Codec::{keepalive => keep_alive}`. [#2611]
- Rename `h1::Codec::{keepalive_enabled => keep_alive_enabled}`. [#2611]
- Rename `h1::ClientCodec::{keepalive => keep_alive}`. [#2611]
- Rename `h1::ClientPayloadCodec::{keepalive => keep_alive}`. [#2611]
- `ServiceConfig::keep_alive` now returns a `KeepAlive`. [#2611]

### Fixed

- HTTP/1.1 dispatcher correctly uses client request timeout. [#2611]

### Removed

- `ServiceConfig::{client_timer, keep_alive_timer}`. [#2611]
- `impl From<usize> for KeepAlive`; use `Duration`s instead. [#2611]
- `impl From<Option<usize>> for KeepAlive`; use `Duration`s instead. [#2611]
- `HttpServiceBuilder::new`; use `default` instead. [#2611]

[#2611]: https://github.com/actix/actix-web/pull/2611
[#2618]: https://github.com/actix/actix-web/pull/2618

## 3.0.0-beta.19

### Added

- Response headers can be sent as camel case using `res.head_mut().set_camel_case_headers(true)`. [#2587]
- `ResponseHead` now implements `Clone`. [#2585]

### Changed

- Brotli (de)compression support is now provided by the `brotli` crate. [#2538]

### Removed

- `ResponseHead::extensions[_mut]()`. [#2585]
- `ResponseBuilder::extensions[_mut]()`. [#2585]

[#2538]: https://github.com/actix/actix-web/pull/2538
[#2585]: https://github.com/actix/actix-web/pull/2585
[#2587]: https://github.com/actix/actix-web/pull/2587

## 3.0.0-beta.18

### Added

- `impl Eq` for `header::ContentEncoding`. [#2501]
- `impl Copy` for `QualityItem` where `T: Copy`. [#2501]
- `Quality::ZERO` equivalent to `q=0`. [#2501]
- `QualityItem::zero` that uses `Quality::ZERO`. [#2501]
- `ContentEncoding::to_header_value()`. [#2501]

### Changed

- `Quality::MIN` is now the smallest non-zero value. [#2501]
- `QualityItem::min` semantics changed with `QualityItem::MIN`. [#2501]
- Rename `ContentEncoding::{Br => Brotli}`. [#2501]
- Rename `header::EntityTag::{weak => new_weak, strong => new_strong}`. [#2565]
- Minimum supported Rust version (MSRV) is now 1.54.

### Fixed

- `ContentEncoding::Identity` can now be parsed from a string. [#2501]
- A `Vary` header is now correctly sent along with compressed content. [#2501]

### Removed

- `ContentEncoding::Auto` variant. [#2501]
- `ContentEncoding::is_compression()`. [#2501]

[#2501]: https://github.com/actix/actix-web/pull/2501
[#2565]: https://github.com/actix/actix-web/pull/2565

## 3.0.0-beta.17

### Changed

- `HeaderMap::get_all` now returns a `std::slice::Iter`. [#2527]
- `Payload` inner fields are now named. [#2545]
- `impl Stream` for `Payload` no longer requires the `Stream` variant be `Unpin`. [#2545]
- `impl Future` for `h1::SendResponse` no longer requires the body type be `Unpin`. [#2545]
- `impl Stream` for `encoding::Decoder` no longer requires the stream type be `Unpin`. [#2545]
- Rename `PayloadStream` to `BoxedPayloadStream`. [#2545]

### Removed

- `h1::Payload::readany`. [#2545]

[#2527]: https://github.com/actix/actix-web/pull/2527
[#2545]: https://github.com/actix/actix-web/pull/2545

## 3.0.0-beta.16

### Added

- New method on `MessageBody` trait, `try_into_bytes`, with default implementation, for optimizations on body types that complete in exactly one poll. Replaces `is_complete_body` and `take_complete_body`. [#2522]

### Changed

- Rename trait `IntoHeaderPair => TryIntoHeaderPair`. [#2510]
- Rename `TryIntoHeaderPair::{try_into_header_pair => try_into_pair}`. [#2510]
- Rename trait `IntoHeaderValue => TryIntoHeaderValue`. [#2510]

### Removed

- `MessageBody::{is_complete_body,take_complete_body}`. [#2522]

[#2510]: https://github.com/actix/actix-web/pull/2510
[#2522]: https://github.com/actix/actix-web/pull/2522

## 3.0.0-beta.15

### Added

- Add timeout for canceling HTTP/2 server side connection handshake. Default to 5 seconds. [#2483]
- HTTP/2 handshake timeout can be configured with `ServiceConfig::client_timeout`. [#2483]
- `Response::map_into_boxed_body`. [#2468]
- `body::EitherBody` enum. [#2468]
- `body::None` struct. [#2468]
- Impl `MessageBody` for `bytestring::ByteString`. [#2468]
- `impl Clone for ws::HandshakeError`. [#2468]
- `#[must_use]` for `ws::Codec` to prevent subtle bugs. [#1920]
- `impl Default ` for `ws::Codec`. [#1920]
- `header::QualityItem::{max, min}`. [#2486]
- `header::Quality::{MAX, MIN}`. [#2486]
- `impl Display` for `header::Quality`. [#2486]
- Connection data set through the `on_connect_ext` callbacks is now accessible only from the new `Request::conn_data()` method. [#2491]
- `Request::take_conn_data()`. [#2491]
- `Request::take_req_data()`. [#2487]
- `impl Clone` for `RequestHead`. [#2487]
- New methods on `MessageBody` trait, `is_complete_body` and `take_complete_body`, both with default implementations, for optimizations on body types that are done in exactly one poll/chunk. [#2497]
- New `boxed` method on `MessageBody` trait for wrapping body type. [#2520]

### Changed

- Rename `body::BoxBody::{from_body => new}`. [#2468]
- Body type for `Responses` returned from `Response::{new, ok, etc...}` is now `BoxBody`. [#2468]
- The `Error` associated type on `MessageBody` type now requires `impl Error` (or similar). [#2468]
- Error types using in service builders now require `Into<Response<BoxBody>>`. [#2468]
- `From` implementations on error types now return a `Response<BoxBody>`. [#2468]
- `ResponseBuilder::body(B)` now returns `Response<EitherBody<B>>`. [#2468]
- `ResponseBuilder::finish()` now returns `Response<EitherBody<()>>`. [#2468]

### Removed

- `ResponseBuilder::streaming`. [#2468]
- `impl Future` for `ResponseBuilder`. [#2468]
- Remove unnecessary `MessageBody` bound on types passed to `body::AnyBody::new`. [#2468]
- Move `body::AnyBody` to `awc`. Replaced with `EitherBody` and `BoxBody`. [#2468]
- `impl Copy` for `ws::Codec`. [#1920]
- `header::qitem` helper. Replaced with `header::QualityItem::max`. [#2486]
- `impl TryFrom<u16>` for `header::Quality`. [#2486]
- `http` module. Most everything it contained is exported at the crate root. [#2488]

[#2483]: https://github.com/actix/actix-web/pull/2483
[#2468]: https://github.com/actix/actix-web/pull/2468
[#1920]: https://github.com/actix/actix-web/pull/1920
[#2486]: https://github.com/actix/actix-web/pull/2486
[#2487]: https://github.com/actix/actix-web/pull/2487
[#2488]: https://github.com/actix/actix-web/pull/2488
[#2491]: https://github.com/actix/actix-web/pull/2491
[#2497]: https://github.com/actix/actix-web/pull/2497
[#2520]: https://github.com/actix/actix-web/pull/2520

## 3.0.0-beta.14

### Changed

- Guarantee ordering of `header::GetAll` iterator to be same as insertion order. [#2467]
- Expose `header::map` module. [#2467]
- Implement `ExactSizeIterator` and `FusedIterator` for all `HeaderMap` iterators. [#2470]
- Update `actix-tls` to `3.0.0-rc.1`. [#2474]

[#2467]: https://github.com/actix/actix-web/pull/2467
[#2470]: https://github.com/actix/actix-web/pull/2470
[#2474]: https://github.com/actix/actix-web/pull/2474

## 3.0.0-beta.13

### Added

- `body::AnyBody::empty` for quickly creating an empty body. [#2446]
- `body::AnyBody::none` for quickly creating a "none" body. [#2456]
- `impl Clone` for `body::AnyBody<S> where S: Clone`. [#2448]
- `body::AnyBody::into_boxed` for quickly converting to a type-erased, boxed body type. [#2448]

### Changed

- Rename `body::AnyBody::{Message => Body}`. [#2446]
- Rename `body::AnyBody::{from_message => new_boxed}`. [#2448]
- Rename `body::AnyBody::{from_slice => copy_from_slice}`. [#2448]
- Rename `body::{BoxAnyBody => BoxBody}`. [#2448]
- Change representation of `AnyBody` to include a type parameter in `Body` variant. Defaults to `BoxBody`. [#2448]
- `Encoder::response` now returns `AnyBody<Encoder<B>>`. [#2448]

### Removed

- `body::AnyBody::Empty`; an empty body can now only be represented as a zero-length `Bytes` variant. [#2446]
- `body::BodySize::Empty`; an empty body can now only be represented as a `Sized(0)` variant. [#2446]
- `EncoderError::Boxed`; it is no longer required. [#2446]
- `body::ResponseBody`; is function is replaced by the new `body::AnyBody` enum. [#2446]

[#2446]: https://github.com/actix/actix-web/pull/2446
[#2448]: https://github.com/actix/actix-web/pull/2448
[#2456]: https://github.com/actix/actix-web/pull/2456

## 3.0.0-beta.12

### Changed

- Update `actix-server` to `2.0.0-beta.9`. [#2442]

### Removed

- `client` module. [#2425]
- `trust-dns` feature. [#2425]

[#2425]: https://github.com/actix/actix-web/pull/2425
[#2442]: https://github.com/actix/actix-web/pull/2442

## 3.0.0-beta.11

### Changed

- Updated rustls to v0.20. [#2414]
- Minimum supported Rust version (MSRV) is now 1.52.

[#2414]: https://github.com/actix/actix-web/pull/2414

## 3.0.0-beta.10

### Changed

- `ContentEncoding` is now marked `#[non_exhaustive]`. [#2377]
- Minimum supported Rust version (MSRV) is now 1.51.

### Fixed

- Remove slice creation pointing to potential uninitialized data on h1 encoder. [#2364]
- Remove `Into<Error>` bound on `Encoder` body types. [#2375]
- Fix quality parse error in Accept-Encoding header. [#2344]

[#2364]: https://github.com/actix/actix-web/pull/2364
[#2375]: https://github.com/actix/actix-web/pull/2375
[#2344]: https://github.com/actix/actix-web/pull/2344
[#2377]: https://github.com/actix/actix-web/pull/2377

## 3.0.0-beta.9

### Fixed

- Potential HTTP request smuggling vulnerabilities. [RUSTSEC-2021-0081](https://github.com/rustsec/advisory-db/pull/977)

## 3.0.0-beta.8

### Changed

- Change compression algorithm features flags. [#2250]

### Removed

- `downcast` and `downcast_get_type_id` macros. [#2291]

[#2291]: https://github.com/actix/actix-web/pull/2291
[#2250]: https://github.com/actix/actix-web/pull/2250

## 3.0.0-beta.7

### Added

- Alias `body::Body` as `body::AnyBody`. [#2215]
- `BoxAnyBody`: a boxed message body with boxed errors. [#2183]
- Re-export `http` crate's `Error` type as `error::HttpError`. [#2171]
- Re-export `StatusCode`, `Method`, `Version` and `Uri` at the crate root. [#2171]
- Re-export `ContentEncoding` and `ConnectionType` at the crate root. [#2171]
- `Response::into_body` that consumes response and returns body type. [#2201]
- `impl Default` for `Response`. [#2201]
- Add zstd support for `ContentEncoding`. [#2244]

### Changed

- The `MessageBody` trait now has an associated `Error` type. [#2183]
- All error trait bounds in server service builders have changed from `Into<Error>` to `Into<Response<AnyBody>>`. [#2253]
- All error trait bounds in message body and stream impls changed from `Into<Error>` to `Into<Box<dyn std::error::Error>>`. [#2253]
- Places in `Response` where `ResponseBody<B>` was received or returned now simply use `B`. [#2201]
- `header` mod is now public. [#2171]
- `uri` mod is now public. [#2171]
- Update `language-tags` to `0.3`.
- Reduce the level from `error` to `debug` for the log line that is emitted when a `500 Internal Server Error` is built using `HttpResponse::from_error`. [#2201]
- `ResponseBuilder::message_body` now returns a `Result`. [#2201]
- Remove `Unpin` bound on `ResponseBuilder::streaming`. [#2253]
- `HttpServer::{listen_rustls(), bind_rustls()}` now honor the ALPN protocols in the configuration parameter. [#2226]

### Removed

- Stop re-exporting `http` crate's `HeaderMap` types in addition to ours. [#2171]
- Down-casting for `MessageBody` types. [#2183]
- `error::Result` alias. [#2201]
- Error field from `Response` and `Response::error`. [#2205]
- `impl Future` for `Response`. [#2201]
- `Response::take_body` and old `Response::into_body` method that casted body type. [#2201]
- `InternalError` and all the error types it constructed. [#2215]
- Conversion (`impl Into`) of `Response<Body>` and `ResponseBuilder` to `Error`. [#2215]

[#2171]: https://github.com/actix/actix-web/pull/2171
[#2183]: https://github.com/actix/actix-web/pull/2183
[#2196]: https://github.com/actix/actix-web/pull/2196
[#2201]: https://github.com/actix/actix-web/pull/2201
[#2205]: https://github.com/actix/actix-web/pull/2205
[#2215]: https://github.com/actix/actix-web/pull/2215
[#2253]: https://github.com/actix/actix-web/pull/2253
[#2244]: https://github.com/actix/actix-web/pull/2244

## 3.0.0-beta.6

### Added

- `impl<T: MessageBody> MessageBody for Pin<Box<T>>`. [#2152]
- `Response::{ok, bad_request, not_found, internal_server_error}`. [#2159]
- Helper `body::to_bytes` for async collecting message body into Bytes. [#2158]

### Changed

- The type parameter of `Response` no longer has a default. [#2152]
- The `Message` variant of `body::Body` is now `Pin<Box<dyn MessageBody>>`. [#2152]
- `BodyStream` and `SizedStream` are no longer restricted to Unpin types. [#2152]
- Error enum types are marked `#[non_exhaustive]`. [#2161]

### Removed

- `cookies` feature flag. [#2065]
- Top-level `cookies` mod (re-export). [#2065]
- `HttpMessage` trait loses the `cookies` and `cookie` methods. [#2065]
- `impl ResponseError for CookieParseError`. [#2065]
- Deprecated methods on `ResponseBuilder`: `if_true`, `if_some`. [#2148]
- `ResponseBuilder::json`. [#2148]
- `ResponseBuilder::{set_header, header}`. [#2148]
- `impl From<serde_json::Value> for Body`. [#2148]
- `Response::build_from`. [#2159]
- Most of the status code builders on `Response`. [#2159]

[#2065]: https://github.com/actix/actix-web/pull/2065
[#2148]: https://github.com/actix/actix-web/pull/2148
[#2152]: https://github.com/actix/actix-web/pull/2152
[#2159]: https://github.com/actix/actix-web/pull/2159
[#2158]: https://github.com/actix/actix-web/pull/2158
[#2161]: https://github.com/actix/actix-web/pull/2161

## 3.0.0-beta.5

### Added

- `client::Connector::handshake_timeout` method for customizing TLS connection handshake timeout. [#2081]
- `client::ConnectorService` as `client::Connector::finish` method's return type [#2081]
- `client::ConnectionIo` trait alias [#2081]

### Changed

- `client::Connector` type now only have one generic type for `actix_service::Service`. [#2063]

### Removed

- Common typed HTTP headers were moved to actix-web. [2094]
- `ResponseError` impl for `actix_utils::timeout::TimeoutError`. [#2127]

[#2063]: https://github.com/actix/actix-web/pull/2063
[#2081]: https://github.com/actix/actix-web/pull/2081
[#2094]: https://github.com/actix/actix-web/pull/2094
[#2127]: https://github.com/actix/actix-web/pull/2127

## 3.0.0-beta.4

### Changed

- Feature `cookies` is now optional and disabled by default. [#1981]
- `ws::hash_key` now returns array. [#2035]
- `ResponseBuilder::json` now takes `impl Serialize`. [#2052]

### Removed

- Re-export of `futures_channel::oneshot::Canceled` is removed from `error` mod. [#1994]
- `ResponseError` impl for `futures_channel::oneshot::Canceled` is removed. [#1994]

[#1981]: https://github.com/actix/actix-web/pull/1981
[#1994]: https://github.com/actix/actix-web/pull/1994
[#2035]: https://github.com/actix/actix-web/pull/2035
[#2052]: https://github.com/actix/actix-web/pull/2052

## 3.0.0-beta.3

- No notable changes.

## 3.0.0-beta.2

### Added

- `TryIntoHeaderPair` trait that allows using typed and untyped headers in the same methods. [#1869]
- `ResponseBuilder::insert_header` method which allows using typed headers. [#1869]
- `ResponseBuilder::append_header` method which allows using typed headers. [#1869]
- `TestRequest::insert_header` method which allows using typed headers. [#1869]
- `ContentEncoding` implements all necessary header traits. [#1912]
- `HeaderMap::len_keys` has the behavior of the old `len` method. [#1964]
- `HeaderMap::drain` as an efficient draining iterator. [#1964]
- Implement `IntoIterator` for owned `HeaderMap`. [#1964]
- `trust-dns` optional feature to enable `trust-dns-resolver` as client dns resolver. [#1969]

### Changed

- `ResponseBuilder::content_type` now takes an `impl TryIntoHeaderValue` to support using typed `mime` types. [#1894]
- Renamed `TryIntoHeaderValue::{try_into => try_into_value}` to avoid ambiguity with std `TryInto` trait. [#1894]
- `Extensions::insert` returns Option of replaced item. [#1904]
- Remove `HttpResponseBuilder::json2()`. [#1903]
- Enable `HttpResponseBuilder::json()` to receive data by value and reference. [#1903]
- `client::error::ConnectError` Resolver variant contains `Box<dyn std::error::Error>` type. [#1905]
- `client::ConnectorConfig` default timeout changed to 5 seconds. [#1905]
- Simplify `BlockingError` type to a unit struct. It's now only triggered when blocking thread pool is dead. [#1957]
- `HeaderMap::len` now returns number of values instead of number of keys. [#1964]
- `HeaderMap::insert` now returns iterator of removed values. [#1964]
- `HeaderMap::remove` now returns iterator of removed values. [#1964]

### Removed

- `ResponseBuilder::set`; use `ResponseBuilder::insert_header`. [#1869]
- `ResponseBuilder::set_header`; use `ResponseBuilder::insert_header`. [#1869]
- `ResponseBuilder::header`; use `ResponseBuilder::append_header`. [#1869]
- `TestRequest::with_hdr`; use `TestRequest::default().insert_header()`. [#1869]
- `TestRequest::with_header`; use `TestRequest::default().insert_header()`. [#1869]
- `actors` optional feature. [#1969]
- `ResponseError` impl for `actix::MailboxError`. [#1969]

### Documentation

- Vastly improve docs and add examples for `HeaderMap`. [#1964]

[#1869]: https://github.com/actix/actix-web/pull/1869
[#1894]: https://github.com/actix/actix-web/pull/1894
[#1903]: https://github.com/actix/actix-web/pull/1903
[#1904]: https://github.com/actix/actix-web/pull/1904
[#1905]: https://github.com/actix/actix-web/pull/1905
[#1912]: https://github.com/actix/actix-web/pull/1912
[#1957]: https://github.com/actix/actix-web/pull/1957
[#1964]: https://github.com/actix/actix-web/pull/1964
[#1969]: https://github.com/actix/actix-web/pull/1969

## 3.0.0-beta.1

### Added

- Add `Http3` to `Protocol` enum for future compatibility and also mark `#[non_exhaustive]`.

### Changed

- Update `actix-*` dependencies to tokio `1.0` based versions. [#1813]
- Bumped `rand` to `0.8`.
- Update `bytes` to `1.0`. [#1813]
- Update `h2` to `0.3`. [#1813]
- The `ws::Message::Text` enum variant now contains a `bytestring::ByteString`. [#1864]

### Removed

- Deprecated `on_connect` methods have been removed. Prefer the new `on_connect_ext` technique. [#1857]
- Remove `ResponseError` impl for `actix::actors::resolver::ResolverError` due to deprecate of resolver actor. [#1813]
- Remove `ConnectError::SslHandshakeError` and re-export of `HandshakeError`. due to the removal of this type from `tokio-openssl` crate. openssl handshake error would return as `ConnectError::SslError`. [#1813]
- Remove `actix-threadpool` dependency. Use `actix_rt::task::spawn_blocking`. Due to this change `actix_threadpool::BlockingError` type is moved into `actix_http::error` module. [#1878]

[#1813]: https://github.com/actix/actix-web/pull/1813
[#1857]: https://github.com/actix/actix-web/pull/1857
[#1864]: https://github.com/actix/actix-web/pull/1864
[#1878]: https://github.com/actix/actix-web/pull/1878

</details>

## 2.2.2

### Changed

- Migrate to `brotli` crate. [ad7e3c06]

[ad7e3c06]: https://github.com/actix/actix-web/commit/ad7e3c06

## 2.2.1

### Fixed

- Potential HTTP request smuggling vulnerabilities. [RUSTSEC-2021-0081](https://github.com/rustsec/advisory-db/pull/977)

## 2.2.0

### Added

- HttpResponse builders for 1xx status codes. [#1768]
- `Accept::mime_precedence` and `Accept::mime_preference`. [#1793]
- `TryFrom<u16>` and `TryFrom<f32>` for `http::header::Quality`. [#1797]

### Fixed

- Started dropping `transfer-encoding: chunked` and `Content-Length` for 1XX and 204 responses. [#1767]

### Changed

- Upgrade `serde_urlencoded` to `0.7`. [#1773]

[#1773]: https://github.com/actix/actix-web/pull/1773
[#1767]: https://github.com/actix/actix-web/pull/1767
[#1768]: https://github.com/actix/actix-web/pull/1768
[#1793]: https://github.com/actix/actix-web/pull/1793
[#1797]: https://github.com/actix/actix-web/pull/1797

## 2.1.0

### Added

- Added more flexible `on_connect_ext` methods for on-connect handling. [#1754]

### Changed

- Upgrade `base64` to `0.13`. [#1744]
- Upgrade `pin-project` to `1.0`. [#1733]
- Deprecate `ResponseBuilder::{if_some, if_true}`. [#1760]

[#1760]: https://github.com/actix/actix-web/pull/1760
[#1754]: https://github.com/actix/actix-web/pull/1754
[#1733]: https://github.com/actix/actix-web/pull/1733
[#1744]: https://github.com/actix/actix-web/pull/1744

## 2.0.0

- No significant changes from `2.0.0-beta.4`.

## 2.0.0-beta.4

### Changed

- Update actix-codec and actix-utils dependencies.
- Update actix-connect and actix-tls dependencies.

## 2.0.0-beta.3

### Fixed

- Memory leak of `client::pool::ConnectorPoolSupport`. [#1626]

[#1626]: https://github.com/actix/actix-web/pull/1626

## 2.0.0-beta.2

### Fixed

- Potential UB in h1 decoder using uninitialized memory. [#1614]

### Changed

- Fix illegal chunked encoding. [#1615]

[#1614]: https://github.com/actix/actix-web/pull/1614
[#1615]: https://github.com/actix/actix-web/pull/1615

## 2.0.0-beta.1

### Changed

- Migrate cookie handling to `cookie` crate. [#1558]
- Update `sha-1` to 0.9. [#1586]
- Fix leak in client pool. [#1580]
- MSRV is now 1.41.1.

[#1558]: https://github.com/actix/actix-web/pull/1558
[#1586]: https://github.com/actix/actix-web/pull/1586
[#1580]: https://github.com/actix/actix-web/pull/1580

## 2.0.0-alpha.4

### Changed

- Bump minimum supported Rust version to 1.40
- content_length function is removed, and you can set Content-Length by calling no_chunking function [#1439]
- `BodySize::Sized64` variant has been removed. `BodySize::Sized` now receives a `u64` instead of a `usize`.
- Update `base64` dependency to 0.12

### Fixed

- Support parsing of `SameSite=None` [#1503]

[#1439]: https://github.com/actix/actix-web/pull/1439
[#1503]: https://github.com/actix/actix-web/pull/1503

## 2.0.0-alpha.3

### Fixed

- Correct spelling of ConnectError::Unresolved [#1487]
- Fix a mistake in the encoding of websocket continuation messages wherein Item::FirstText and Item::FirstBinary are each encoded as the other.

### Changed

- Implement `std::error::Error` for our custom errors [#1422]
- Remove `failure` support for `ResponseError` since that crate will be deprecated in the near future.

[#1422]: https://github.com/actix/actix-web/pull/1422
[#1487]: https://github.com/actix/actix-web/pull/1487

## 2.0.0-alpha.2

### Changed

- Update `actix-connect` and `actix-tls` dependency to 2.0.0-alpha.1. [#1395]
- Change default initial window size and connection window size for HTTP2 to 2MB and 1MB respectively to improve download speed for awc when downloading large objects. [#1394]
- client::Connector accepts initial_window_size and initial_connection_window_size HTTP2 configuration. [#1394]
- client::Connector allowing to set max_http_version to limit HTTP version to be used. [#1394]

[#1394]: https://github.com/actix/actix-web/pull/1394
[#1395]: https://github.com/actix/actix-web/pull/1395

## 2.0.0-alpha.1

### Changed

- Update the `time` dependency to 0.2.7.
- Moved actors messages support from actix crate, enabled with feature `actors`.
- Breaking change: trait MessageBody requires Unpin and accepting `Pin<&mut Self>` instead of `&mut self` in the poll_next().
- MessageBody is not implemented for &'static [u8] anymore.

### Fixed

- Allow `SameSite=None` cookies to be sent in a response.

## 1.0.1

### Fixed

- Poll upgrade service's readiness from HTTP service handlers
- Replace brotli with brotli2 #1224

## 1.0.0

### Added

- Add websockets continuation frame support

### Changed

- Replace `flate2-xxx` features with `compress`

## 1.0.0-alpha.5

### Fixed

- Check `Upgrade` service readiness before calling it
- Fix buffer remaining capacity calculation

### Changed

- Websockets: Ping and Pong should have binary data #1049

## 1.0.0-alpha.4

### Added

- Add impl ResponseBuilder for Error

### Changed

- Use rust based brotli compression library

## 1.0.0-alpha.3

### Changed

- Migrate to tokio 0.2
- Migrate to `std::future`

## 0.2.11

### Added

- Add support for serde_json::Value to be passed as argument to ResponseBuilder.body()
- Add an additional `filename*` param in the `Content-Disposition` header of `actix_files::NamedFile` to be more compatible. (#1151)
- Allow to use `std::convert::Infallible` as `actix_http::error::Error`

### Fixed

- To be compatible with non-English error responses, `ResponseError` rendered with `text/plain; charset=utf-8` header [#1118]

[#1878]: https://github.com/actix/actix-web/pull/1878

## 0.2.10

### Added

- Add support for sending HTTP requests with `Rc<RequestHead>` in addition to sending HTTP requests with `RequestHead`

### Fixed

- h2 will use error response #1080
- on_connect result isn't added to request extensions for http2 requests #1009

## 0.2.9

### Changed

- Dropped the `byteorder`-dependency in favor of `stdlib`-implementation
- Update percent-encoding to 2.1
- Update serde_urlencoded to 0.6.1

### Fixed

- Fixed a panic in the HTTP2 handshake in client HTTP requests (#1031)

## 0.2.8

### Added

- Add `rustls` support
- Add `Clone` impl for `HeaderMap`

### Fixed

- awc client panic #1016
- Invalid response with compression middleware enabled, but compression-related features disabled #997

## 0.2.7

### Added

- Add support for downcasting response errors #986

## 0.2.6

### Changed

- Replace `ClonableService` with local copy
- Upgrade `rand` dependency version to 0.7

## 0.2.5

### Added

- Add `on-connect` callback, `HttpServiceBuilder::on_connect()` #946

### Changed

- Use `encoding_rs` crate instead of unmaintained `encoding` crate
- Add `Copy` and `Clone` impls for `ws::Codec`

## 0.2.4

### Fixed

- Do not compress NoContent (204) responses #918

## 0.2.3

### Added

- Debug impl for ResponseBuilder
- From SizedStream and BodyStream for Body

### Changed

- SizedStream uses u64

## 0.2.2

### Fixed

- Parse incoming stream before closing stream on disconnect #868

## 0.2.1

### Fixed

- Handle socket read disconnect

## 0.2.0

### Changed

- Update actix-service to 0.4
- Expect and upgrade services accept `ServerConfig` config.

### Deleted

- `OneRequest` service

## 0.1.5

### Fixed

- Clean up response extensions in response pool #817

## 0.1.4

### Added

- Allow to render h1 request headers in `Camel-Case`

### Fixed

- Read until eof for http/1.0 responses #771

## 0.1.3

### Fixed

- Fix http client pool management
- Fix http client wait queue management #794

## 0.1.2

### Fixed

- Fix BorrowMutError panic in client connector #793

## 0.1.1

### Changed

- Cookie::max_age() accepts value in seconds
- Cookie::max_age_time() accepts value in time::Duration
- Allow to specify server address for client connector

## 0.1.0

### Added

- Expose peer addr via `Request::peer_addr()` and `RequestHead::peer_addr`

### Changed

- `actix_http::encoding` always available
- use trust-dns-resolver 0.11.0

## 0.1.0-alpha.5

### Added

- Allow to use custom service for upgrade requests
- Added `h1::SendResponse` future.

### Changed

- MessageBody::length() renamed to MessageBody::size() for consistency
- ws handshake verification functions take RequestHead instead of Request

## 0.1.0-alpha.4

### Added

- Allow to use custom `Expect` handler
- Add minimal `std::error::Error` impl for `Error`

### Changed

- Export IntoHeaderValue
- Render error and return as response body
- Use thread pool for response body compression

### Deleted

- Removed PayloadBuffer

## 0.1.0-alpha.3

### Added

- Warn when an unsealed private cookie isn't valid UTF-8

### Fixed

- Rust 1.31.0 compatibility
- Preallocate read buffer for h1 codec
- Detect socket disconnection during protocol selection

## 0.1.0-alpha.2

### Added

- Added ws::Message::Nop, no-op websockets message

### Changed

- Do not use thread pool for decompression if chunk size is smaller than 2048.

## 0.1.0-alpha.1

- Initial impl<|MERGE_RESOLUTION|>--- conflicted
+++ resolved
@@ -2,11 +2,8 @@
 
 ## Unreleased
 
-<<<<<<< HEAD
 - Update `TestRequest::set_payload` to generate "Content-Length" header
-=======
 - Malformed websocket frames are now gracefully rejected.
->>>>>>> aeb42486
 
 ## 3.11.0
 
