# Changes

<<<<<<< HEAD
##

### Added

* Add support for sending HTTP requests with `Rc<RequestHead>` in addition to sending HTTP requests with `RequestHead`
=======
## [0.2.10] - 2019-09-xx

### Fixed

* on_connect result isn't added to request extensions for http2 requests #1009

>>>>>>> c9400456

## [0.2.9] - 2019-08-13

### Changed

* Dropped the `byteorder`-dependency in favor of `stdlib`-implementation

* Update percent-encoding to 2.1

* Update serde_urlencoded to 0.6.1

### Fixed

* Fixed a panic in the HTTP2 handshake in client HTTP requests (#1031)


## [0.2.8] - 2019-08-01

### Added

* Add `rustls` support

* Add `Clone` impl for `HeaderMap`

### Fixed

* awc client panic #1016

* Invalid response with compression middleware enabled, but compression-related features disabled #997


## [0.2.7] - 2019-07-18

### Added

* Add support for downcasting response errors #986


## [0.2.6] - 2019-07-17

### Changed

* Replace `ClonableService` with local copy

* Upgrade `rand` dependency version to 0.7


## [0.2.5] - 2019-06-28

### Added

* Add `on-connect` callback, `HttpServiceBuilder::on_connect()` #946

### Changed

* Use `encoding_rs` crate instead of unmaintained `encoding` crate

* Add `Copy` and `Clone` impls for `ws::Codec`


## [0.2.4] - 2019-06-16

### Fixed

* Do not compress NoContent (204) responses #918


## [0.2.3] - 2019-06-02

### Added

* Debug impl for ResponseBuilder

* From SizedStream and BodyStream for Body

### Changed

* SizedStream uses u64


## [0.2.2] - 2019-05-29

### Fixed

* Parse incoming stream before closing stream on disconnect #868


## [0.2.1] - 2019-05-25

### Fixed

* Handle socket read disconnect


## [0.2.0] - 2019-05-12

### Changed

* Update actix-service to 0.4

* Expect and upgrade services accept `ServerConfig` config.

### Deleted

* `OneRequest` service


## [0.1.5] - 2019-05-04

### Fixed

* Clean up response extensions in response pool #817


## [0.1.4] - 2019-04-24

### Added

* Allow to render h1 request headers in `Camel-Case`

### Fixed

* Read until eof for http/1.0 responses #771


## [0.1.3] - 2019-04-23

### Fixed

* Fix http client pool management

* Fix http client wait queue management #794


## [0.1.2] - 2019-04-23

### Fixed

* Fix BorrowMutError panic in client connector #793


## [0.1.1] - 2019-04-19

### Changed

* Cookie::max_age() accepts value in seconds

* Cookie::max_age_time() accepts value in time::Duration

* Allow to specify server address for client connector


## [0.1.0] - 2019-04-16

### Added

* Expose peer addr via `Request::peer_addr()` and `RequestHead::peer_addr`

### Changed

* `actix_http::encoding` always available

* use trust-dns-resolver 0.11.0


## [0.1.0-alpha.5] - 2019-04-12

### Added

* Allow to use custom service for upgrade requests

* Added `h1::SendResponse` future.

### Changed

* MessageBody::length() renamed to MessageBody::size() for consistency

* ws handshake verification functions take RequestHead instead of Request


## [0.1.0-alpha.4] - 2019-04-08

### Added

* Allow to use custom `Expect` handler

* Add minimal `std::error::Error` impl for `Error`

### Changed

* Export IntoHeaderValue

* Render error and return as response body

* Use thread pool for response body comression

### Deleted

* Removed PayloadBuffer


## [0.1.0-alpha.3] - 2019-04-02

### Added

* Warn when an unsealed private cookie isn't valid UTF-8

### Fixed

* Rust 1.31.0 compatibility

* Preallocate read buffer for h1 codec

* Detect socket disconnection during protocol selection


## [0.1.0-alpha.2] - 2019-03-29

### Added

* Added ws::Message::Nop, no-op websockets message

### Changed

* Do not use thread pool for decomression if chunk size is smaller than 2048.


## [0.1.0-alpha.1] - 2019-03-28

* Initial impl<|MERGE_RESOLUTION|>--- conflicted
+++ resolved
@@ -1,20 +1,17 @@
 # Changes
 
-<<<<<<< HEAD
 ##
 
 ### Added
 
 * Add support for sending HTTP requests with `Rc<RequestHead>` in addition to sending HTTP requests with `RequestHead`
-=======
+
 ## [0.2.10] - 2019-09-xx
 
 ### Fixed
 
 * on_connect result isn't added to request extensions for http2 requests #1009
 
->>>>>>> c9400456
-
 ## [0.2.9] - 2019-08-13
 
 ### Changed
