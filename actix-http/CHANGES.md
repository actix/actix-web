# Changes

## Unreleased - 2022-xx-xx
### Added
- Implement `MessageBody` for `&mut B` where `B: MessageBody + Unpin`. [#2868]
- Implement `MessageBody` for `Pin<B>` where `B::Target: MessageBody`. [#2868]
<<<<<<< HEAD
- `HeaderMap::retain()` [#2955].
=======
- Header name constants in `header` module. [#2956]
  - `CROSS_ORIGIN_EMBEDDER_POLICY`
  - `CROSS_ORIGIN_OPENER_POLICY`
  - `PERMISSIONS_POLICY`
  - `X_FORWARDED_FOR`
  - `X_FORWARDED_HOST`
  - `X_FORWARDED_PROTO`
>>>>>>> 7b936bc4

### Performance
- Improve overall performance of operations on `Extensions`. [#2890]

[#2868]: https://github.com/actix/actix-web/pull/2868
[#2890]: https://github.com/actix/actix-web/pull/2890
<<<<<<< HEAD
[#2955]: https://github.com/actix/actix-web/pull/2955
=======
[#2956]: https://github.com/actix/actix-web/pull/2956
>>>>>>> 7b936bc4


## 3.2.2 - 2022-09-11
### Changed
- Minimum supported Rust version (MSRV) is now 1.59 due to transitive `time` dependency.

### Fixed
- Avoid possibility of dispatcher getting stuck while back-pressuring I/O. [#2369]

[#2369]: https://github.com/actix/actix-web/pull/2369


## 3.2.1 - 2022-07-02
### Fixed
- Fix parsing ambiguity in Transfer-Encoding and Content-Length headers for HTTP/1.0 requests. [#2794]

[#2794]: https://github.com/actix/actix-web/pull/2794


## 3.2.0 - 2022-06-30
### Changed
- Minimum supported Rust version (MSRV) is now 1.57 due to transitive `time` dependency.

### Fixed
- Websocket parser no longer throws endless overflow errors after receiving an oversized frame. [#2790]
- Retain previously set Vary headers when using compression encoder. [#2798]

[#2790]: https://github.com/actix/actix-web/pull/2790
[#2798]: https://github.com/actix/actix-web/pull/2798


## 3.1.0 - 2022-06-11
### Changed
- Minimum supported Rust version (MSRV) is now 1.56 due to transitive `hashbrown` dependency.

### Fixed
- Revert broken fix in [#2624] that caused erroneous 500 error responses. Temporarily re-introduces [#2357] bug. [#2779]

[#2624]: https://github.com/actix/actix-web/pull/2624
[#2357]: https://github.com/actix/actix-web/issues/2357
[#2779]: https://github.com/actix/actix-web/pull/2779


## 3.0.4 - 2022-03-09
### Fixed
- Document on docs.rs with `ws` feature enabled.


## 3.0.3 - 2022-03-08
### Fixed
- Allow spaces between header name and colon when parsing responses. [#2684]

[#2684]: https://github.com/actix/actix-web/pull/2684


## 3.0.2 - 2022-03-05
### Fixed
- Fix encoding camel-case header names with more than one hyphen. [#2683]

[#2683]: https://github.com/actix/actix-web/pull/2683


## 3.0.1 - 2022-03-04
- Fix panic in H1 dispatcher when pipelining is used with keep-alive. [#2678]

[#2678]: https://github.com/actix/actix-web/issues/2678

## 3.0.0 - 2022-02-25
### Dependencies
- Updated `actix-*` to Tokio v1-based versions. [#1813]
- Updated `bytes` to `1.0`. [#1813]
- Updated `h2` to `0.3`. [#1813]
- Updated `rustls` to `0.20.0`. [#2414]
- Updated `language-tags` to `0.3`.
- Updated `tokio` to `1`.

### Added
- Crate Features:
  - `ws`; disabled by default. [#2618]
  - `http2`; disabled by default. [#2618]
  - `compress-brotli`; disabled by default. [#2618]
  - `compress-gzip`; disabled by default. [#2618]
  - `compress-zstd`; disabled by default. [#2618]
- Functions:
  - `body::to_bytes` for async collecting message body into Bytes. [#2158]
- Traits:
  - `TryIntoHeaderPair`; allows using typed and untyped headers in the same methods. [#1869]
- Types:
  - `body::BoxBody`; a boxed message body with boxed errors. [#2183]
  - `body::EitherBody` enum. [#2468]
  - `body::None` struct. [#2468]
  - Re-export `http` crate's `Error` type as `error::HttpError`. [#2171]
- Variants:
  - `ContentEncoding::Zstd` along with . [#2244]
  - `Protocol::Http3` for future compatibility and also mark `#[non_exhaustive]`. [00ba8d55]
- Methods:
  - `ContentEncoding::to_header_value()`. [#2501]
  - `header::QualityItem::{max, min}()`. [#2486]
  - `header::QualityItem::zero()` that uses `Quality::ZERO`. [#2501]
  - `HeaderMap::drain()` as an efficient draining iterator. [#1964]
  - `HeaderMap::len_keys()` has the behavior of the old `len` method. [#1964]
  - `MessageBody::boxed` trait method for wrapping boxing types efficiently. [#2520]
  - `MessageBody::try_into_bytes` trait method, with default implementation, for optimizations on body types that complete in exactly one poll. [#2522]
  - `Request::conn_data()`. [#2491]
  - `Request::take_conn_data()`. [#2491]
  - `Request::take_req_data()`. [#2487]
  - `Response::{ok, bad_request, not_found, internal_server_error}()`. [#2159]
  - `Response::into_body()` that consumes response and returns body type. [#2201]
  - `Response::map_into_boxed_body()`. [#2468]
  - `ResponseBuilder::append_header()` method which allows using typed and untyped headers. [#1869]
  - `ResponseBuilder::insert_header()` method which allows using typed and untyped headers. [#1869]
  - `ResponseHead::set_camel_case_headers()`. [#2587]
  - `TestRequest::insert_header()` method which allows using typed and untyped headers. [#1869]
- Implementations:
  - Implement `Clone for ws::HandshakeError`. [#2468]
  - Implement `Clone` for `body::AnyBody<S> where S: Clone`. [#2448]
  - Implement `Clone` for `RequestHead`. [#2487]
  - Implement `Clone` for `ResponseHead`. [#2585]
  - Implement `Copy` for `QualityItem<T> where T: Copy`. [#2501]
  - Implement `Default` for `ContentEncoding`. [#1912]
  - Implement `Default` for `HttpServiceBuilder`. [#2611]
  - Implement `Default` for `KeepAlive`. [#2611]
  - Implement `Default` for `Response`. [#2201]
  - Implement `Default` for `ws::Codec`. [#1920]
  - Implement `Display` for `header::Quality`. [#2486]
  - Implement `Eq` for `header::ContentEncoding`. [#2501]
  - Implement `ExactSizeIterator` and `FusedIterator` for all `HeaderMap` iterators. [#2470]
  - Implement `From<Duration>` for `KeepAlive`. [#2611]
  - Implement `From<Option<Duration>>` for `KeepAlive`. [#2611]
  - Implement `From<Vec<u8>>` for `Response<Vec<u8>>`. [#2625]
  - Implement `FromStr` for `ContentEncoding`. [#1912]
  - Implement `Header` for `ContentEncoding`. [#1912]
  - Implement `IntoHeaderValue` for `ContentEncoding`. [#1912]
  - Implement `IntoIterator` for `HeaderMap`. [#1964]
  - Implement `MessageBody` for `bytestring::ByteString`. [#2468]
  - Implement `MessageBody` for `Pin<Box<T>> where T: MessageBody`. [#2152]
- Misc:
  - Re-export `StatusCode`, `Method`, `Version` and `Uri` at the crate root. [#2171]
  - Re-export `ContentEncoding` and `ConnectionType` at the crate root. [#2171]
  - `Quality::ZERO` associated constant equivalent to `q=0`. [#2501]
  - `header::Quality::{MAX, MIN}` associated constants equivalent to `q=1` and `q=0.001`, respectively. [#2486]
  - Timeout for canceling HTTP/2 server side connection handshake. Configurable with `ServiceConfig::client_timeout`; defaults to 5 seconds. [#2483]
  - `#[must_use]` for `ws::Codec` to prevent subtle bugs. [#1920]

### Changed
- Traits:
  - Rename `IntoHeaderValue => TryIntoHeaderValue`. [#2510]
  - `MessageBody` now has an associated `Error` type. [#2183]
- Types:
  - `Protocol` enum is now marked `#[non_exhaustive]`.
  - `error::DispatcherError` enum is now marked `#[non_exhaustive]`. [#2624]
  - `ContentEncoding` is now marked `#[non_exhaustive]`. [#2377]
  - Error enums are marked `#[non_exhaustive]`. [#2161]
  - Rename `PayloadStream` to `BoxedPayloadStream`. [#2545]
  - The body type parameter of `Response` no longer has a default. [#2152]
- Enum Variants:
  - Rename `ContentEncoding::{Br => Brotli}`. [#2501]
  - `Payload` inner fields are now named. [#2545]
  - `ws::Message::Text` now contains a `bytestring::ByteString`. [#1864]
- Methods:
  - Rename `ServiceConfig::{client_timer_expire => client_request_deadline}`. [#2611]
  - Rename `ServiceConfig::{client_disconnect_timer => client_disconnect_deadline}`. [#2611]
  - Rename `h1::Codec::{keepalive => keep_alive}`. [#2611]
  - Rename `h1::Codec::{keepalive_enabled => keep_alive_enabled}`. [#2611]
  - Rename `h1::ClientCodec::{keepalive => keep_alive}`. [#2611]
  - Rename `h1::ClientPayloadCodec::{keepalive => keep_alive}`. [#2611]
  - Rename `header::EntityTag::{weak => new_weak, strong => new_strong}`. [#2565]
  - Rename `TryIntoHeaderValue::{try_into => try_into_value}` to avoid ambiguity with std `TryInto` trait. [#1894]
  - Deadline methods in `ServiceConfig` now return `std::time::Instant`s instead of Tokio's wrapper type. [#2611]
  - Places in `Response` where `ResponseBody<B>` was received or returned now simply use `B`. [#2201]
  - `encoding::Encoder::response` now returns `AnyBody<Encoder<B>>`. [#2448]
  - `Extensions::insert` returns replaced item. [#1904]
  - `HeaderMap::get_all` now returns a `std::slice::Iter`. [#2527]
  - `HeaderMap::insert` now returns iterator of removed values. [#1964]
  - `HeaderMap::len` now returns number of values instead of number of keys. [#1964]
  - `HeaderMap::remove` now returns iterator of removed values. [#1964]
  - `ResponseBuilder::body(B)` now returns `Response<EitherBody<B>>`. [#2468]
  - `ResponseBuilder::content_type` now takes an `impl TryIntoHeaderValue` to support using typed `mime` types. [#1894]
  - `ResponseBuilder::finish()` now returns `Response<EitherBody<()>>`. [#2468]
  - `ResponseBuilder::json` now takes `impl Serialize`. [#2052]
  - `ResponseBuilder::message_body` now returns a `Result`. [#2201]∑
  - `ServiceConfig::keep_alive` now returns a `KeepAlive`. [#2611]
  - `ws::hash_key` now returns array. [#2035]
- Trait Implementations:
  - Implementation of `Stream` for `Payload` no longer requires the `Stream` variant be `Unpin`. [#2545]
  - Implementation of `Future` for `h1::SendResponse` no longer requires the body type be `Unpin`. [#2545]
  - Implementation of `Stream` for `encoding::Decoder` no longer requires the stream type be `Unpin`. [#2545]
  - Implementation of `From` for error types now return a `Response<BoxBody>`. [#2468]
- Misc:
  - `header` module is now public. [#2171]
  - `uri` module is now public. [#2171]
  - Request-local data container is no longer part of a `RequestHead`. Instead it is a distinct part of a `Request`. [#2487]
  - All error trait bounds in server service builders have changed from `Into<Error>` to `Into<Response<BoxBody>>`. [#2253]
  - All error trait bounds in message body and stream impls changed from `Into<Error>` to `Into<Box<dyn std::error::Error>>`. [#2253]
  - Guarantee ordering of `header::GetAll` iterator to be same as insertion order. [#2467]
  - Connection data set through the `on_connect_ext` callbacks is now accessible only from the new `Request::conn_data()` method. [#2491]
  - Brotli (de)compression support is now provided by the `brotli` crate. [#2538]
  - Minimum supported Rust version (MSRV) is now 1.54.

### Fixed
- A `Vary` header is now correctly sent along with compressed content. [#2501]
- HTTP/1.1 dispatcher correctly uses client request timeout. [#2611]
- Fixed issue where handlers that took payload but then dropped without reading it to EOF it would cause keep-alive connections to become stuck. [#2624]
- `ContentEncoding`'s `Identity` variant can now be parsed from a string. [#2501]
- `HttpServer::{listen_rustls(), bind_rustls()}` now honor the ALPN protocols in the configuration parameter. [#2226]
- Remove unnecessary `Into<Error>` bound on `Encoder` body types. [#2375]
- Remove unnecessary `Unpin` bound on `ResponseBuilder::streaming`. [#2253]
- `BodyStream` and `SizedStream` are no longer restricted to `Unpin` types. [#2152]
- Fixed slice creation pointing to potential uninitialized data on h1 encoder. [#2364]
- Fixed quality parse error in Accept-Encoding header. [#2344]

### Removed
- Crate Features:
  - `compress` feature. [#2065]
  - `cookies` feature. [#2065]
  - `trust-dns` feature. [#2425]
  - `actors` optional feature and trait implementation for `actix` types. [#1969]
- Functions:
  - `header::qitem` helper. Replaced with `header::QualityItem::max`. [#2486]
- Types:
  - `body::Body`; replaced with `EitherBody` and `BoxBody`. [#2468]
  - `body::ResponseBody`. [#2446]
  - `ConnectError::SslHandshakeError` and re-export of `HandshakeError`. Due to the removal of this type from `tokio-openssl` crate. OpenSSL handshake error now returns `ConnectError::SslError`. [#1813]
  - `error::Canceled` re-export. [#1994]
  - `error::Result` type alias. [#2201]
  - `error::BlockingError` [#2660]
  - `InternalError` and all the error types it constructed were moved up to `actix-web`. [#2215]
  - Typed HTTP headers; they have moved up to `actix-web`. [2094]
  - Re-export of `http` crate's `HeaderMap` types in addition to ours. [#2171]
- Enum Variants:
  - `body::BodySize::Empty`; an empty body can now only be represented as a `Sized(0)` variant. [#2446]
  - `ContentEncoding::Auto`. [#2501]
  - `EncoderError::Boxed`. [#2446]
- Methods:
  - `ContentEncoding::is_compression()`. [#2501]
  - `h1::Payload::readany()`. [#2545]
  - `HttpMessage::cookie[s]()` trait methods. [#2065]
  - `HttpServiceBuilder::new()`; use `default` instead. [#2611]
  - `on_connect` (previously deprecated) methods have been removed; use `on_connect_ext`. [#1857]
  - `Response::build_from()`. [#2159]
  - `Response::error()` [#2205]
  - `Response::take_body()` and old `Response::into_body()` method that casted body type. [#2201]
  - `Response`'s status code builders. [#2159]
  - `ResponseBuilder::{if_true, if_some}()` (previously deprecated). [#2148]
  - `ResponseBuilder::{set, set_header}()`; use `ResponseBuilder::insert_header()`. [#1869]
  - `ResponseBuilder::extensions[_mut]()`. [#2585]
  - `ResponseBuilder::header()`; use `ResponseBuilder::append_header()`. [#1869]
  - `ResponseBuilder::json()`. [#2148]
  - `ResponseBuilder::json2()`. [#1903]
  - `ResponseBuilder::streaming()`. [#2468]
  - `ResponseHead::extensions[_mut]()`. [#2585]
  - `ServiceConfig::{client_timer, keep_alive_timer}()`. [#2611]
  - `TestRequest::with_hdr()`; use `TestRequest::default().insert_header()`. [#1869]
  - `TestRequest::with_header()`; use `TestRequest::default().insert_header()`. [#1869]
- Trait implementations:
  - Implementation of `Copy` for `ws::Codec`. [#1920]
  - Implementation of `From<Option<usize>> for KeepAlive`; use `Duration`s instead. [#2611]
  - Implementation of `From<serde_json::Value>` for `Body`. [#2148]
  - Implementation of `From<usize> for KeepAlive`; use `Duration`s instead. [#2611]
  - Implementation of `Future` for `Response`. [#2201]
  - Implementation of `Future` for `ResponseBuilder`. [#2468]
  - Implementation of `Into<Error>` for `Response<Body>`. [#2215]
  - Implementation of `Into<Error>` for `ResponseBuilder`. [#2215]
  - Implementation of `ResponseError` for `actix_utils::timeout::TimeoutError`. [#2127]
  - Implementation of `ResponseError` for `CookieParseError`. [#2065]
  - Implementation of `TryFrom<u16>` for `header::Quality`. [#2486]
- Misc:
  - `http` module; most everything it contained is exported at the crate root. [#2488]
  - `cookies` module (re-export). [#2065]
  - `client` module. Connector types now live in `awc`. [#2425]
  - `error` field from `Response`. [#2205]
  - `downcast` and `downcast_get_type_id` macros. [#2291]
  - Down-casting for `MessageBody` types; use standard `Any` trait. [#2183]


[#1813]: https://github.com/actix/actix-web/pull/1813
[#1845]: https://github.com/actix/actix-web/pull/1845
[#1857]: https://github.com/actix/actix-web/pull/1857
[#1864]: https://github.com/actix/actix-web/pull/1864
[#1869]: https://github.com/actix/actix-web/pull/1869
[#1878]: https://github.com/actix/actix-web/pull/1878
[#1894]: https://github.com/actix/actix-web/pull/1894
[#1903]: https://github.com/actix/actix-web/pull/1903
[#1904]: https://github.com/actix/actix-web/pull/1904
[#1912]: https://github.com/actix/actix-web/pull/1912
[#1920]: https://github.com/actix/actix-web/pull/1920
[#1964]: https://github.com/actix/actix-web/pull/1964
[#1969]: https://github.com/actix/actix-web/pull/1969
[#1981]: https://github.com/actix/actix-web/pull/1981
[#1994]: https://github.com/actix/actix-web/pull/1994
[#2035]: https://github.com/actix/actix-web/pull/2035
[#2052]: https://github.com/actix/actix-web/pull/2052
[#2065]: https://github.com/actix/actix-web/pull/2065
[#2094]: https://github.com/actix/actix-web/pull/2094
[#2127]: https://github.com/actix/actix-web/pull/2127
[#2148]: https://github.com/actix/actix-web/pull/2148
[#2152]: https://github.com/actix/actix-web/pull/2152
[#2158]: https://github.com/actix/actix-web/pull/2158
[#2159]: https://github.com/actix/actix-web/pull/2159
[#2161]: https://github.com/actix/actix-web/pull/2161
[#2171]: https://github.com/actix/actix-web/pull/2171
[#2183]: https://github.com/actix/actix-web/pull/2183
[#2196]: https://github.com/actix/actix-web/pull/2196
[#2201]: https://github.com/actix/actix-web/pull/2201
[#2205]: https://github.com/actix/actix-web/pull/2205
[#2215]: https://github.com/actix/actix-web/pull/2215
[#2244]: https://github.com/actix/actix-web/pull/2244
[#2250]: https://github.com/actix/actix-web/pull/2250
[#2253]: https://github.com/actix/actix-web/pull/2253
[#2291]: https://github.com/actix/actix-web/pull/2291
[#2344]: https://github.com/actix/actix-web/pull/2344
[#2364]: https://github.com/actix/actix-web/pull/2364
[#2375]: https://github.com/actix/actix-web/pull/2375
[#2377]: https://github.com/actix/actix-web/pull/2377
[#2414]: https://github.com/actix/actix-web/pull/2414
[#2425]: https://github.com/actix/actix-web/pull/2425
[#2442]: https://github.com/actix/actix-web/pull/2442
[#2446]: https://github.com/actix/actix-web/pull/2446
[#2448]: https://github.com/actix/actix-web/pull/2448
[#2456]: https://github.com/actix/actix-web/pull/2456
[#2467]: https://github.com/actix/actix-web/pull/2467
[#2468]: https://github.com/actix/actix-web/pull/2468
[#2470]: https://github.com/actix/actix-web/pull/2470
[#2474]: https://github.com/actix/actix-web/pull/2474
[#2483]: https://github.com/actix/actix-web/pull/2483
[#2486]: https://github.com/actix/actix-web/pull/2486
[#2487]: https://github.com/actix/actix-web/pull/2487
[#2488]: https://github.com/actix/actix-web/pull/2488
[#2491]: https://github.com/actix/actix-web/pull/2491
[#2497]: https://github.com/actix/actix-web/pull/2497
[#2501]: https://github.com/actix/actix-web/pull/2501
[#2510]: https://github.com/actix/actix-web/pull/2510
[#2520]: https://github.com/actix/actix-web/pull/2520
[#2522]: https://github.com/actix/actix-web/pull/2522
[#2527]: https://github.com/actix/actix-web/pull/2527
[#2538]: https://github.com/actix/actix-web/pull/2538
[#2545]: https://github.com/actix/actix-web/pull/2545
[#2565]: https://github.com/actix/actix-web/pull/2565
[#2585]: https://github.com/actix/actix-web/pull/2585
[#2587]: https://github.com/actix/actix-web/pull/2587
[#2611]: https://github.com/actix/actix-web/pull/2611
[#2618]: https://github.com/actix/actix-web/pull/2618
[#2624]: https://github.com/actix/actix-web/pull/2624
[#2625]: https://github.com/actix/actix-web/pull/2625
[#2660]: https://github.com/actix/actix-web/pull/2660
[00ba8d55]: https://github.com/actix/actix-web/commit/00ba8d55492284581695d824648590715a8bd386


<details>
<summary>3.0.0 Pre-Releases</summary>

## 3.0.0-rc.4 - 2022-02-22
### Fixed
- Fix h1 dispatcher panic. [1ce58ecb]

[1ce58ecb]: https://github.com/actix/actix-web/commit/1ce58ecb305c60e51db06e6c913b7a1344e229ca


## 3.0.0-rc.3 - 2022-02-16
- No significant changes since `3.0.0-rc.2`.


## 3.0.0-rc.2 - 2022-02-08
### Added
- Implement `From<Vec<u8>>` for `Response<Vec<u8>>`. [#2625]

### Changed
- `error::DispatcherError` enum is now marked `#[non_exhaustive]`. [#2624]

### Fixed
- Issue where handlers that took payload but then dropped without reading it to EOF it would cause keep-alive connections to become stuck. [#2624]

[#2624]: https://github.com/actix/actix-web/pull/2624
[#2625]: https://github.com/actix/actix-web/pull/2625


## 3.0.0-rc.1 - 2022-01-31
### Added
- Implement `Default` for `KeepAlive`. [#2611]
- Implement `From<Duration>` for `KeepAlive`. [#2611]
- Implement `From<Option<Duration>>` for `KeepAlive`. [#2611]
- Implement `Default` for `HttpServiceBuilder`. [#2611]
- Crate `ws` feature flag, disabled by default. [#2618]
- Crate `http2` feature flag, disabled by default. [#2618]

### Changed
- Rename `ServiceConfig::{client_timer_expire => client_request_deadline}`. [#2611]
- Rename `ServiceConfig::{client_disconnect_timer => client_disconnect_deadline}`. [#2611]
- Deadline methods in `ServiceConfig` now return `std::time::Instant`s instead of Tokio's wrapper type. [#2611]
- Rename `h1::Codec::{keepalive => keep_alive}`. [#2611]
- Rename `h1::Codec::{keepalive_enabled => keep_alive_enabled}`. [#2611]
- Rename `h1::ClientCodec::{keepalive => keep_alive}`. [#2611]
- Rename `h1::ClientPayloadCodec::{keepalive => keep_alive}`. [#2611]
- `ServiceConfig::keep_alive` now returns a `KeepAlive`. [#2611]

### Fixed
- HTTP/1.1 dispatcher correctly uses client request timeout. [#2611]

### Removed
- `ServiceConfig::{client_timer, keep_alive_timer}`. [#2611]
- `impl From<usize> for KeepAlive`; use `Duration`s instead. [#2611]
- `impl From<Option<usize>> for KeepAlive`; use `Duration`s instead. [#2611]
- `HttpServiceBuilder::new`; use `default` instead. [#2611]

[#2611]: https://github.com/actix/actix-web/pull/2611
[#2618]: https://github.com/actix/actix-web/pull/2618


## 3.0.0-beta.19 - 2022-01-21
### Added
- Response headers can be sent as camel case using `res.head_mut().set_camel_case_headers(true)`. [#2587]
- `ResponseHead` now implements `Clone`. [#2585]

### Changed
- Brotli (de)compression support is now provided by the `brotli` crate. [#2538]

### Removed
- `ResponseHead::extensions[_mut]()`. [#2585]
- `ResponseBuilder::extensions[_mut]()`. [#2585]

[#2538]: https://github.com/actix/actix-web/pull/2538
[#2585]: https://github.com/actix/actix-web/pull/2585
[#2587]: https://github.com/actix/actix-web/pull/2587


## 3.0.0-beta.18 - 2022-01-04
### Added
- `impl Eq` for `header::ContentEncoding`. [#2501]
- `impl Copy` for `QualityItem` where `T: Copy`. [#2501]
- `Quality::ZERO` equivalent to `q=0`. [#2501]
- `QualityItem::zero` that uses `Quality::ZERO`. [#2501]
- `ContentEncoding::to_header_value()`. [#2501]

### Changed
- `Quality::MIN` is now the smallest non-zero value. [#2501]
- `QualityItem::min` semantics changed with `QualityItem::MIN`. [#2501]
- Rename `ContentEncoding::{Br => Brotli}`. [#2501]
- Rename `header::EntityTag::{weak => new_weak, strong => new_strong}`. [#2565]
- Minimum supported Rust version (MSRV) is now 1.54.

### Fixed
- `ContentEncoding::Identity` can now be parsed from a string. [#2501]
- A `Vary` header is now correctly sent along with compressed content. [#2501]

### Removed
- `ContentEncoding::Auto` variant. [#2501]
- `ContentEncoding::is_compression()`. [#2501]

[#2501]: https://github.com/actix/actix-web/pull/2501
[#2565]: https://github.com/actix/actix-web/pull/2565


## 3.0.0-beta.17 - 2021-12-27
### Changed
- `HeaderMap::get_all` now returns a `std::slice::Iter`. [#2527]
- `Payload` inner fields are now named. [#2545]
- `impl Stream` for `Payload` no longer requires the `Stream` variant be `Unpin`. [#2545]
- `impl Future` for `h1::SendResponse` no longer requires the body type be `Unpin`. [#2545]
- `impl Stream` for `encoding::Decoder` no longer requires the stream type be `Unpin`. [#2545]
- Rename `PayloadStream` to `BoxedPayloadStream`. [#2545]

### Removed
- `h1::Payload::readany`. [#2545]

[#2527]: https://github.com/actix/actix-web/pull/2527
[#2545]: https://github.com/actix/actix-web/pull/2545


## 3.0.0-beta.16 - 2021-12-17
### Added
- New method on `MessageBody` trait, `try_into_bytes`, with default implementation, for optimizations on body types that complete in exactly one poll. Replaces `is_complete_body` and `take_complete_body`. [#2522]

### Changed
- Rename trait `IntoHeaderPair => TryIntoHeaderPair`. [#2510]
- Rename `TryIntoHeaderPair::{try_into_header_pair => try_into_pair}`. [#2510]
- Rename trait `IntoHeaderValue => TryIntoHeaderValue`. [#2510]

### Removed
- `MessageBody::{is_complete_body,take_complete_body}`. [#2522]

[#2510]: https://github.com/actix/actix-web/pull/2510
[#2522]: https://github.com/actix/actix-web/pull/2522


## 3.0.0-beta.15 - 2021-12-11
### Added
- Add timeout for canceling HTTP/2 server side connection handshake. Default to 5 seconds. [#2483]
- HTTP/2 handshake timeout can be configured with `ServiceConfig::client_timeout`. [#2483]
- `Response::map_into_boxed_body`. [#2468]
- `body::EitherBody` enum. [#2468]
- `body::None` struct. [#2468]
- Impl `MessageBody` for `bytestring::ByteString`. [#2468]
- `impl Clone for ws::HandshakeError`. [#2468]
- `#[must_use]` for `ws::Codec` to prevent subtle bugs. [#1920]
- `impl Default ` for `ws::Codec`. [#1920]
- `header::QualityItem::{max, min}`. [#2486]
- `header::Quality::{MAX, MIN}`. [#2486]
- `impl Display` for `header::Quality`. [#2486]
- Connection data set through the `on_connect_ext` callbacks is now accessible only from the new `Request::conn_data()` method. [#2491]
- `Request::take_conn_data()`. [#2491]
- `Request::take_req_data()`. [#2487]
- `impl Clone` for `RequestHead`. [#2487]
- New methods on `MessageBody` trait, `is_complete_body` and `take_complete_body`, both with default implementations, for optimizations on body types that are done in exactly one poll/chunk. [#2497]
- New `boxed` method on `MessageBody` trait for wrapping body type. [#2520]

### Changed
- Rename `body::BoxBody::{from_body => new}`. [#2468]
- Body type for `Responses` returned from `Response::{new, ok, etc...}` is now `BoxBody`. [#2468]
- The `Error` associated type on `MessageBody` type now requires `impl Error` (or similar). [#2468]
- Error types using in service builders now require `Into<Response<BoxBody>>`. [#2468]
- `From` implementations on error types now return a `Response<BoxBody>`. [#2468]
- `ResponseBuilder::body(B)` now returns `Response<EitherBody<B>>`. [#2468]
- `ResponseBuilder::finish()` now returns `Response<EitherBody<()>>`. [#2468]

### Removed
- `ResponseBuilder::streaming`. [#2468]
- `impl Future` for `ResponseBuilder`. [#2468]
- Remove unnecessary `MessageBody` bound on types passed to `body::AnyBody::new`. [#2468]
- Move `body::AnyBody` to `awc`. Replaced with `EitherBody` and `BoxBody`. [#2468]
- `impl Copy` for `ws::Codec`. [#1920]
- `header::qitem` helper. Replaced with `header::QualityItem::max`. [#2486]
- `impl TryFrom<u16>` for `header::Quality`. [#2486]
- `http` module. Most everything it contained is exported at the crate root. [#2488]

[#2483]: https://github.com/actix/actix-web/pull/2483
[#2468]: https://github.com/actix/actix-web/pull/2468
[#1920]: https://github.com/actix/actix-web/pull/1920
[#2486]: https://github.com/actix/actix-web/pull/2486
[#2487]: https://github.com/actix/actix-web/pull/2487
[#2488]: https://github.com/actix/actix-web/pull/2488
[#2491]: https://github.com/actix/actix-web/pull/2491
[#2497]: https://github.com/actix/actix-web/pull/2497
[#2520]: https://github.com/actix/actix-web/pull/2520


## 3.0.0-beta.14 - 2021-11-30
### Changed
- Guarantee ordering of `header::GetAll` iterator to be same as insertion order. [#2467]
- Expose `header::map` module. [#2467]
- Implement `ExactSizeIterator` and `FusedIterator` for all `HeaderMap` iterators. [#2470]
- Update `actix-tls` to `3.0.0-rc.1`. [#2474]

[#2467]: https://github.com/actix/actix-web/pull/2467
[#2470]: https://github.com/actix/actix-web/pull/2470
[#2474]: https://github.com/actix/actix-web/pull/2474


## 3.0.0-beta.13 - 2021-11-22
### Added
- `body::AnyBody::empty` for quickly creating an empty body. [#2446]
- `body::AnyBody::none` for quickly creating a "none" body. [#2456]
- `impl Clone` for `body::AnyBody<S> where S: Clone`. [#2448]
- `body::AnyBody::into_boxed` for quickly converting to a type-erased, boxed body type. [#2448]

### Changed
- Rename `body::AnyBody::{Message => Body}`. [#2446]
- Rename `body::AnyBody::{from_message => new_boxed}`. [#2448]
- Rename `body::AnyBody::{from_slice => copy_from_slice}`. [#2448]
- Rename `body::{BoxAnyBody => BoxBody}`. [#2448]
- Change representation of `AnyBody` to include a type parameter in `Body` variant. Defaults to `BoxBody`. [#2448]
- `Encoder::response` now returns `AnyBody<Encoder<B>>`. [#2448]

### Removed
- `body::AnyBody::Empty`; an empty body can now only be represented as a zero-length `Bytes` variant. [#2446]
- `body::BodySize::Empty`; an empty body can now only be represented as a `Sized(0)` variant. [#2446]
- `EncoderError::Boxed`; it is no longer required. [#2446]
- `body::ResponseBody`; is function is replaced by the new `body::AnyBody` enum. [#2446]

[#2446]: https://github.com/actix/actix-web/pull/2446
[#2448]: https://github.com/actix/actix-web/pull/2448
[#2456]: https://github.com/actix/actix-web/pull/2456


## 3.0.0-beta.12 - 2021-11-15
### Changed
- Update `actix-server` to `2.0.0-beta.9`. [#2442]

### Removed
- `client` module. [#2425]
- `trust-dns` feature. [#2425]

[#2425]: https://github.com/actix/actix-web/pull/2425
[#2442]: https://github.com/actix/actix-web/pull/2442


## 3.0.0-beta.11 - 2021-10-20
### Changed
- Updated rustls to v0.20. [#2414]
- Minimum supported Rust version (MSRV) is now 1.52.

[#2414]: https://github.com/actix/actix-web/pull/2414


## 3.0.0-beta.10 - 2021-09-09
### Changed
- `ContentEncoding` is now marked `#[non_exhaustive]`. [#2377]
- Minimum supported Rust version (MSRV) is now 1.51.

### Fixed
- Remove slice creation pointing to potential uninitialized data on h1 encoder. [#2364]
- Remove `Into<Error>` bound on `Encoder` body types. [#2375]
- Fix quality parse error in Accept-Encoding header. [#2344]

[#2364]: https://github.com/actix/actix-web/pull/2364
[#2375]: https://github.com/actix/actix-web/pull/2375
[#2344]: https://github.com/actix/actix-web/pull/2344
[#2377]: https://github.com/actix/actix-web/pull/2377


## 3.0.0-beta.9 - 2021-08-09
### Fixed
- Potential HTTP request smuggling vulnerabilities. [RUSTSEC-2021-0081](https://github.com/rustsec/advisory-db/pull/977)


## 3.0.0-beta.8 - 2021-06-26
### Changed
- Change compression algorithm features flags. [#2250]

### Removed
- `downcast` and `downcast_get_type_id` macros. [#2291]

[#2291]: https://github.com/actix/actix-web/pull/2291
[#2250]: https://github.com/actix/actix-web/pull/2250


## 3.0.0-beta.7 - 2021-06-17
### Added
- Alias `body::Body` as `body::AnyBody`. [#2215]
- `BoxAnyBody`: a boxed message body with boxed errors. [#2183]
- Re-export `http` crate's `Error` type as `error::HttpError`. [#2171]
- Re-export `StatusCode`, `Method`, `Version` and `Uri` at the crate root. [#2171]
- Re-export `ContentEncoding` and `ConnectionType` at the crate root. [#2171]
- `Response::into_body` that consumes response and returns body type. [#2201]
- `impl Default` for `Response`. [#2201]
- Add zstd support for `ContentEncoding`. [#2244]

### Changed
- The `MessageBody` trait now has an associated `Error` type. [#2183]
- All error trait bounds in server service builders have changed from `Into<Error>` to `Into<Response<AnyBody>>`. [#2253]
- All error trait bounds in message body and stream impls changed from `Into<Error>` to `Into<Box<dyn std::error::Error>>`. [#2253]
- Places in `Response` where `ResponseBody<B>` was received or returned now simply use `B`. [#2201]
- `header` mod is now public. [#2171]
- `uri` mod is now public. [#2171]
- Update `language-tags` to `0.3`.
- Reduce the level from `error` to `debug` for the log line that is emitted when a `500 Internal Server Error` is built using `HttpResponse::from_error`. [#2201]
- `ResponseBuilder::message_body` now returns a `Result`. [#2201]
- Remove `Unpin` bound on `ResponseBuilder::streaming`. [#2253]
- `HttpServer::{listen_rustls(), bind_rustls()}` now honor the ALPN protocols in the configuation parameter. [#2226]

### Removed
- Stop re-exporting `http` crate's `HeaderMap` types in addition to ours. [#2171]
- Down-casting for `MessageBody` types. [#2183]
- `error::Result` alias. [#2201]
- Error field from `Response` and `Response::error`. [#2205]
- `impl Future` for `Response`. [#2201]
- `Response::take_body` and old `Response::into_body` method that casted body type. [#2201]
- `InternalError` and all the error types it constructed. [#2215]
- Conversion (`impl Into`) of `Response<Body>` and `ResponseBuilder` to `Error`. [#2215]

[#2171]: https://github.com/actix/actix-web/pull/2171
[#2183]: https://github.com/actix/actix-web/pull/2183
[#2196]: https://github.com/actix/actix-web/pull/2196
[#2201]: https://github.com/actix/actix-web/pull/2201
[#2205]: https://github.com/actix/actix-web/pull/2205
[#2215]: https://github.com/actix/actix-web/pull/2215
[#2253]: https://github.com/actix/actix-web/pull/2253
[#2244]: https://github.com/actix/actix-web/pull/2244



## 3.0.0-beta.6 - 2021-04-17
### Added
- `impl<T: MessageBody> MessageBody for Pin<Box<T>>`. [#2152]
- `Response::{ok, bad_request, not_found, internal_server_error}`. [#2159]
- Helper `body::to_bytes` for async collecting message body into Bytes. [#2158]

### Changed
- The type parameter of `Response` no longer has a default. [#2152]
- The `Message` variant of `body::Body` is now `Pin<Box<dyn MessageBody>>`. [#2152]
- `BodyStream` and `SizedStream` are no longer restricted to Unpin types. [#2152]
- Error enum types are marked `#[non_exhaustive]`. [#2161]

### Removed
- `cookies` feature flag. [#2065]
- Top-level `cookies` mod (re-export). [#2065]
- `HttpMessage` trait loses the `cookies` and `cookie` methods. [#2065]
- `impl ResponseError for CookieParseError`. [#2065]
- Deprecated methods on `ResponseBuilder`: `if_true`, `if_some`. [#2148]
- `ResponseBuilder::json`. [#2148]
- `ResponseBuilder::{set_header, header}`. [#2148]
- `impl From<serde_json::Value> for Body`. [#2148]
- `Response::build_from`. [#2159]
- Most of the status code builders on `Response`. [#2159]

[#2065]: https://github.com/actix/actix-web/pull/2065
[#2148]: https://github.com/actix/actix-web/pull/2148
[#2152]: https://github.com/actix/actix-web/pull/2152
[#2159]: https://github.com/actix/actix-web/pull/2159
[#2158]: https://github.com/actix/actix-web/pull/2158
[#2161]: https://github.com/actix/actix-web/pull/2161


## 3.0.0-beta.5 - 2021-04-02
### Added
- `client::Connector::handshake_timeout` method for customizing TLS connection handshake timeout. [#2081]
- `client::ConnectorService` as `client::Connector::finish` method's return type [#2081]
- `client::ConnectionIo` trait alias [#2081]

### Changed
- `client::Connector` type now only have one generic type for `actix_service::Service`. [#2063]

### Removed
- Common typed HTTP headers were moved to actix-web. [2094]
- `ResponseError` impl for `actix_utils::timeout::TimeoutError`. [#2127]

[#2063]: https://github.com/actix/actix-web/pull/2063
[#2081]: https://github.com/actix/actix-web/pull/2081
[#2094]: https://github.com/actix/actix-web/pull/2094
[#2127]: https://github.com/actix/actix-web/pull/2127


## 3.0.0-beta.4 - 2021-03-08
### Changed
- Feature `cookies` is now optional and disabled by default. [#1981]
- `ws::hash_key` now returns array. [#2035]
- `ResponseBuilder::json` now takes `impl Serialize`. [#2052]

### Removed
- Re-export of `futures_channel::oneshot::Canceled` is removed from `error` mod. [#1994]
- `ResponseError` impl for `futures_channel::oneshot::Canceled` is removed. [#1994]

[#1981]: https://github.com/actix/actix-web/pull/1981
[#1994]: https://github.com/actix/actix-web/pull/1994
[#2035]: https://github.com/actix/actix-web/pull/2035
[#2052]: https://github.com/actix/actix-web/pull/2052


## 3.0.0-beta.3 - 2021-02-10
- No notable changes.


## 3.0.0-beta.2 - 2021-02-10
### Added
- `TryIntoHeaderPair` trait that allows using typed and untyped headers in the same methods. [#1869]
- `ResponseBuilder::insert_header` method which allows using typed headers. [#1869]
- `ResponseBuilder::append_header` method which allows using typed headers. [#1869]
- `TestRequest::insert_header` method which allows using typed headers. [#1869]
- `ContentEncoding` implements all necessary header traits. [#1912]
- `HeaderMap::len_keys` has the behavior of the old `len` method. [#1964]
- `HeaderMap::drain` as an efficient draining iterator. [#1964]
- Implement `IntoIterator` for owned `HeaderMap`. [#1964]
- `trust-dns` optional feature to enable `trust-dns-resolver` as client dns resolver. [#1969]

### Changed
- `ResponseBuilder::content_type` now takes an `impl TryIntoHeaderValue` to support using typed
  `mime` types. [#1894]
- Renamed `TryIntoHeaderValue::{try_into => try_into_value}` to avoid ambiguity with std
  `TryInto` trait. [#1894]
- `Extensions::insert` returns Option of replaced item. [#1904]
- Remove `HttpResponseBuilder::json2()`. [#1903]
- Enable `HttpResponseBuilder::json()` to receive data by value and reference. [#1903]
- `client::error::ConnectError` Resolver variant contains `Box<dyn std::error::Error>` type. [#1905]
- `client::ConnectorConfig` default timeout changed to 5 seconds. [#1905]
- Simplify `BlockingError` type to a unit struct. It's now only triggered when blocking thread pool
  is dead. [#1957]
- `HeaderMap::len` now returns number of values instead of number of keys. [#1964]
- `HeaderMap::insert` now returns iterator of removed values. [#1964]
- `HeaderMap::remove` now returns iterator of removed values. [#1964]

### Removed
- `ResponseBuilder::set`; use `ResponseBuilder::insert_header`. [#1869]
- `ResponseBuilder::set_header`; use `ResponseBuilder::insert_header`. [#1869]
- `ResponseBuilder::header`; use `ResponseBuilder::append_header`. [#1869]
- `TestRequest::with_hdr`; use `TestRequest::default().insert_header()`. [#1869]
- `TestRequest::with_header`; use `TestRequest::default().insert_header()`. [#1869]
- `actors` optional feature. [#1969]
- `ResponseError` impl for `actix::MailboxError`. [#1969]

### Documentation
- Vastly improve docs and add examples for `HeaderMap`. [#1964]

[#1869]: https://github.com/actix/actix-web/pull/1869
[#1894]: https://github.com/actix/actix-web/pull/1894
[#1903]: https://github.com/actix/actix-web/pull/1903
[#1904]: https://github.com/actix/actix-web/pull/1904
[#1905]: https://github.com/actix/actix-web/pull/1905
[#1912]: https://github.com/actix/actix-web/pull/1912
[#1957]: https://github.com/actix/actix-web/pull/1957
[#1964]: https://github.com/actix/actix-web/pull/1964
[#1969]: https://github.com/actix/actix-web/pull/1969


## 3.0.0-beta.1 - 2021-01-07
### Added
- Add `Http3` to `Protocol` enum for future compatibility and also mark `#[non_exhaustive]`.

### Changed
- Update `actix-*` dependencies to tokio `1.0` based versions. [#1813]
- Bumped `rand` to `0.8`.
- Update `bytes` to `1.0`. [#1813]
- Update `h2` to `0.3`. [#1813]
- The `ws::Message::Text` enum variant now contains a `bytestring::ByteString`. [#1864]

### Removed
- Deprecated `on_connect` methods have been removed. Prefer the new
  `on_connect_ext` technique. [#1857]
- Remove `ResponseError` impl for `actix::actors::resolver::ResolverError`
  due to deprecate of resolver actor. [#1813]
- Remove `ConnectError::SslHandshakeError` and re-export of `HandshakeError`.
  due to the removal of this type from `tokio-openssl` crate. openssl handshake
  error would return as `ConnectError::SslError`. [#1813]
- Remove `actix-threadpool` dependency. Use `actix_rt::task::spawn_blocking`.
  Due to this change `actix_threadpool::BlockingError` type is moved into
  `actix_http::error` module. [#1878]

[#1813]: https://github.com/actix/actix-web/pull/1813
[#1857]: https://github.com/actix/actix-web/pull/1857
[#1864]: https://github.com/actix/actix-web/pull/1864
[#1878]: https://github.com/actix/actix-web/pull/1878

</details>


## 2.2.2 - 2022-01-21
### Changed
- Migrate to `brotli` crate. [ad7e3c06]

[ad7e3c06]: https://github.com/actix/actix-web/commit/ad7e3c06


## 2.2.1 - 2021-08-09
### Fixed
- Potential HTTP request smuggling vulnerabilities. [RUSTSEC-2021-0081](https://github.com/rustsec/advisory-db/pull/977)


## 2.2.0 - 2020-11-25
### Added
- HttpResponse builders for 1xx status codes. [#1768]
- `Accept::mime_precedence` and `Accept::mime_preference`. [#1793]
- `TryFrom<u16>` and `TryFrom<f32>` for `http::header::Quality`. [#1797]

### Fixed
- Started dropping `transfer-encoding: chunked` and `Content-Length` for 1XX and 204 responses. [#1767]

### Changed
- Upgrade `serde_urlencoded` to `0.7`. [#1773]

[#1773]: https://github.com/actix/actix-web/pull/1773
[#1767]: https://github.com/actix/actix-web/pull/1767
[#1768]: https://github.com/actix/actix-web/pull/1768
[#1793]: https://github.com/actix/actix-web/pull/1793
[#1797]: https://github.com/actix/actix-web/pull/1797


## 2.1.0 - 2020-10-30
### Added
- Added more flexible `on_connect_ext` methods for on-connect handling. [#1754]

### Changed
- Upgrade `base64` to `0.13`. [#1744]
- Upgrade `pin-project` to `1.0`. [#1733]
- Deprecate `ResponseBuilder::{if_some, if_true}`. [#1760]

[#1760]: https://github.com/actix/actix-web/pull/1760
[#1754]: https://github.com/actix/actix-web/pull/1754
[#1733]: https://github.com/actix/actix-web/pull/1733
[#1744]: https://github.com/actix/actix-web/pull/1744


## 2.0.0 - 2020-09-11
- No significant changes from `2.0.0-beta.4`.


## 2.0.0-beta.4 - 2020-09-09
### Changed
- Update actix-codec and actix-utils dependencies.
- Update actix-connect and actix-tls dependencies.


## 2.0.0-beta.3 - 2020-08-14
### Fixed
- Memory leak of `client::pool::ConnectorPoolSupport`. [#1626]

[#1626]: https://github.com/actix/actix-web/pull/1626


## 2.0.0-beta.2 - 2020-07-21
### Fixed
- Potential UB in h1 decoder using uninitialized memory. [#1614]

### Changed
- Fix illegal chunked encoding. [#1615]

[#1614]: https://github.com/actix/actix-web/pull/1614
[#1615]: https://github.com/actix/actix-web/pull/1615


## 2.0.0-beta.1 - 2020-07-11
### Changed
- Migrate cookie handling to `cookie` crate. [#1558]
- Update `sha-1` to 0.9. [#1586]
- Fix leak in client pool. [#1580]
- MSRV is now 1.41.1.

[#1558]: https://github.com/actix/actix-web/pull/1558
[#1586]: https://github.com/actix/actix-web/pull/1586
[#1580]: https://github.com/actix/actix-web/pull/1580


## 2.0.0-alpha.4 - 2020-05-21
### Changed
- Bump minimum supported Rust version to 1.40
- content_length function is removed, and you can set Content-Length by calling
  no_chunking function [#1439]
- `BodySize::Sized64` variant has been removed. `BodySize::Sized` now receives a
  `u64` instead of a `usize`.
- Update `base64` dependency to 0.12

### Fixed
- Support parsing of `SameSite=None` [#1503]

[#1439]: https://github.com/actix/actix-web/pull/1439
[#1503]: https://github.com/actix/actix-web/pull/1503


## 2.0.0-alpha.3 - 2020-05-08
### Fixed
- Correct spelling of ConnectError::Unresolved [#1487]
- Fix a mistake in the encoding of websocket continuation messages wherein
  Item::FirstText and Item::FirstBinary are each encoded as the other.

### Changed
- Implement `std::error::Error` for our custom errors [#1422]
- Remove `failure` support for `ResponseError` since that crate
  will be deprecated in the near future.

[#1422]: https://github.com/actix/actix-web/pull/1422
[#1487]: https://github.com/actix/actix-web/pull/1487


## 2.0.0-alpha.2 - 2020-03-07
### Changed
- Update `actix-connect` and `actix-tls` dependency to 2.0.0-alpha.1. [#1395]
- Change default initial window size and connection window size for HTTP2 to 2MB and 1MB
  respectively to improve download speed for awc when downloading large objects. [#1394]
- client::Connector accepts initial_window_size and initial_connection_window_size
  HTTP2 configuration. [#1394]
- client::Connector allowing to set max_http_version to limit HTTP version to be used. [#1394]

[#1394]: https://github.com/actix/actix-web/pull/1394
[#1395]: https://github.com/actix/actix-web/pull/1395


## 2.0.0-alpha.1 - 2020-02-27
### Changed
- Update the `time` dependency to 0.2.7.
- Moved actors messages support from actix crate, enabled with feature `actors`.
- Breaking change: trait MessageBody requires Unpin and accepting `Pin<&mut Self>` instead of
  `&mut self` in the poll_next().
- MessageBody is not implemented for &'static [u8] anymore.

### Fixed
- Allow `SameSite=None` cookies to be sent in a response.


## 1.0.1 - 2019-12-20
### Fixed
- Poll upgrade service's readiness from HTTP service handlers
- Replace brotli with brotli2 #1224


## 1.0.0 - 2019-12-13
### Added
- Add websockets continuation frame support

### Changed
- Replace `flate2-xxx` features with `compress`


## 1.0.0-alpha.5 - 2019-12-09
### Fixed
- Check `Upgrade` service readiness before calling it
- Fix buffer remaining capacity calculation

### Changed
- Websockets: Ping and Pong should have binary data #1049


## 1.0.0-alpha.4 - 2019-12-08
### Added
- Add impl ResponseBuilder for Error

### Changed
- Use rust based brotli compression library

## 1.0.0-alpha.3 - 2019-12-07
### Changed
- Migrate to tokio 0.2
- Migrate to `std::future`


## 0.2.11 - 2019-11-06
### Added
- Add support for serde_json::Value to be passed as argument to ResponseBuilder.body()
- Add an additional `filename*` param in the `Content-Disposition` header of
  `actix_files::NamedFile` to be more compatible. (#1151)
- Allow to use `std::convert::Infallible` as `actix_http::error::Error`

### Fixed
- To be compatible with non-English error responses, `ResponseError` rendered with `text/plain;
  charset=utf-8` header [#1118]

[#1878]: https://github.com/actix/actix-web/pull/1878


## 0.2.10 - 2019-09-11
### Added
- Add support for sending HTTP requests with `Rc<RequestHead>` in addition to sending HTTP requests
  with `RequestHead`

### Fixed
- h2 will use error response #1080
- on_connect result isn't added to request extensions for http2 requests #1009


## 0.2.9 - 2019-08-13
### Changed
- Dropped the `byteorder`-dependency in favor of `stdlib`-implementation
- Update percent-encoding to 2.1
- Update serde_urlencoded to 0.6.1

### Fixed
- Fixed a panic in the HTTP2 handshake in client HTTP requests (#1031)


## 0.2.8 - 2019-08-01
### Added
- Add `rustls` support
- Add `Clone` impl for `HeaderMap`

### Fixed
- awc client panic #1016
- Invalid response with compression middleware enabled, but compression-related features
  disabled #997


## 0.2.7 - 2019-07-18
### Added
- Add support for downcasting response errors #986


## 0.2.6 - 2019-07-17
### Changed
- Replace `ClonableService` with local copy
- Upgrade `rand` dependency version to 0.7


## 0.2.5 - 2019-06-28
### Added
- Add `on-connect` callback, `HttpServiceBuilder::on_connect()` #946

### Changed
- Use `encoding_rs` crate instead of unmaintained `encoding` crate
- Add `Copy` and `Clone` impls for `ws::Codec`


## 0.2.4 - 2019-06-16
### Fixed
- Do not compress NoContent (204) responses #918


## 0.2.3 - 2019-06-02
### Added
- Debug impl for ResponseBuilder
- From SizedStream and BodyStream for Body

### Changed
- SizedStream uses u64


## 0.2.2 - 2019-05-29
### Fixed
- Parse incoming stream before closing stream on disconnect #868


## 0.2.1 - 2019-05-25
### Fixed
- Handle socket read disconnect


## 0.2.0 - 2019-05-12
### Changed
- Update actix-service to 0.4
- Expect and upgrade services accept `ServerConfig` config.

### Deleted
- `OneRequest` service


## 0.1.5 - 2019-05-04
### Fixed
- Clean up response extensions in response pool #817


## 0.1.4 - 2019-04-24
### Added
- Allow to render h1 request headers in `Camel-Case`

### Fixed
- Read until eof for http/1.0 responses #771


## 0.1.3 - 2019-04-23
### Fixed
- Fix http client pool management
- Fix http client wait queue management #794


## 0.1.2 - 2019-04-23
### Fixed
- Fix BorrowMutError panic in client connector #793


## 0.1.1 - 2019-04-19
### Changed
- Cookie::max_age() accepts value in seconds
- Cookie::max_age_time() accepts value in time::Duration
- Allow to specify server address for client connector


## 0.1.0 - 2019-04-16
### Added
- Expose peer addr via `Request::peer_addr()` and `RequestHead::peer_addr`

### Changed
- `actix_http::encoding` always available
- use trust-dns-resolver 0.11.0


## 0.1.0-alpha.5 - 2019-04-12
### Added
- Allow to use custom service for upgrade requests
- Added `h1::SendResponse` future.

### Changed
- MessageBody::length() renamed to MessageBody::size() for consistency
- ws handshake verification functions take RequestHead instead of Request


## 0.1.0-alpha.4 - 2019-04-08
### Added
- Allow to use custom `Expect` handler
- Add minimal `std::error::Error` impl for `Error`

### Changed
- Export IntoHeaderValue
- Render error and return as response body
- Use thread pool for response body compression

### Deleted
- Removed PayloadBuffer


## 0.1.0-alpha.3 - 2019-04-02
### Added
- Warn when an unsealed private cookie isn't valid UTF-8

### Fixed
- Rust 1.31.0 compatibility
- Preallocate read buffer for h1 codec
- Detect socket disconnection during protocol selection


## 0.1.0-alpha.2 - 2019-03-29
### Added
- Added ws::Message::Nop, no-op websockets message

### Changed
- Do not use thread pool for decompression if chunk size is smaller than 2048.


## 0.1.0-alpha.1 - 2019-03-28
- Initial impl<|MERGE_RESOLUTION|>--- conflicted
+++ resolved
@@ -4,9 +4,7 @@
 ### Added
 - Implement `MessageBody` for `&mut B` where `B: MessageBody + Unpin`. [#2868]
 - Implement `MessageBody` for `Pin<B>` where `B::Target: MessageBody`. [#2868]
-<<<<<<< HEAD
 - `HeaderMap::retain()` [#2955].
-=======
 - Header name constants in `header` module. [#2956]
   - `CROSS_ORIGIN_EMBEDDER_POLICY`
   - `CROSS_ORIGIN_OPENER_POLICY`
@@ -14,18 +12,14 @@
   - `X_FORWARDED_FOR`
   - `X_FORWARDED_HOST`
   - `X_FORWARDED_PROTO`
->>>>>>> 7b936bc4
 
 ### Performance
 - Improve overall performance of operations on `Extensions`. [#2890]
 
 [#2868]: https://github.com/actix/actix-web/pull/2868
 [#2890]: https://github.com/actix/actix-web/pull/2890
-<<<<<<< HEAD
 [#2955]: https://github.com/actix/actix-web/pull/2955
-=======
 [#2956]: https://github.com/actix/actix-web/pull/2956
->>>>>>> 7b936bc4
 
 
 ## 3.2.2 - 2022-09-11
