--- conflicted
+++ resolved
@@ -872,12 +872,7 @@
         FromRequest,
     };
     use bytes::Bytes;
-<<<<<<< HEAD
-    use futures_util::{future::lazy, StreamExt};
-=======
     use futures_util::{future::lazy, StreamExt as _};
-    use std::time::Duration;
->>>>>>> 358c1cf8
     use tokio::sync::mpsc;
     use tokio_stream::wrappers::UnboundedReceiverStream;
 
