--- conflicted
+++ resolved
@@ -43,11 +43,6 @@
 
 [dev-dependencies]
 actix-rt = "2.2"
-<<<<<<< HEAD
-actix-web = "4.0.0-beta.11"
-actix-test = "0.1.0-beta.7"
-tempfile = "3.2"
-=======
 actix-test = "0.1.0-beta.10"
 actix-web = "4.0.0-beta.17"
->>>>>>> 9779010a
+tempfile = "3.2"