--- conflicted
+++ resolved
@@ -756,7 +756,6 @@
     }
 
     #[actix_rt::test]
-<<<<<<< HEAD
     async fn test_serve_named_file() {
         let srv =
             test::init_service(App::new().service(NamedFile::open("Cargo.toml").unwrap()))
@@ -828,7 +827,9 @@
         let bytes = test::read_body(resp).await;
         let data = Bytes::from(fs::read("Cargo.toml").unwrap());
         assert_eq!(bytes, data);
-=======
+    }
+
+    #[actix_rt::test]
     async fn test_symlinks() {
         let srv = test::init_service(App::new().service(Files::new("test", "."))).await;
 
@@ -841,6 +842,5 @@
             res.headers().get(header::CONTENT_DISPOSITION).unwrap(),
             "inline; filename=\"symlink-test.png\""
         );
->>>>>>> f462aaa7
     }
 }