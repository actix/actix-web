# Changes

## [1.0.9] - 2019-xx-xx

### Added

* Add `Payload::into_inner` method and make stored `def::Payload` public. (#1110)

### Changed

<<<<<<< HEAD
* Updated rustls to 0.16 and webpki to 0.21
=======
* Support `Host` guards when the `Host` header is unset (e.g. HTTP/2 requests) (#1129)
>>>>>>> ace98e3a

## [1.0.8] - 2019-09-25

### Added

* Add `Scope::register_data` and `Resource::register_data` methods, parallel to
  `App::register_data`.

* Add `middleware::Condition` that conditionally enables another middleware

* Allow to re-construct `ServiceRequest` from `HttpRequest` and `Payload`

* Add `HttpServer::listen_uds` for ability to listen on UDS FD rather than path,
  which is useful for example with systemd.

### Changed

* Make UrlEncodedError::Overflow more informativve

* Use actix-testing for testing utils


## [1.0.7] - 2019-08-29

### Fixed

* Request Extensions leak #1062


## [1.0.6] - 2019-08-28

### Added

* Re-implement Host predicate (#989)

* Form immplements Responder, returning a `application/x-www-form-urlencoded` response

* Add `into_inner` to `Data`

* Add `test::TestRequest::set_form()` convenience method to automatically serialize data and set
  the header in test requests.

### Changed

* `Query` payload made `pub`. Allows user to pattern-match the payload.

* Enable `rust-tls` feature for client #1045

* Update serde_urlencoded to 0.6.1

* Update url to 2.1


## [1.0.5] - 2019-07-18

### Added

* Unix domain sockets (HttpServer::bind_uds) #92

* Actix now logs errors resulting in "internal server error" responses always, with the `error`
  logging level

### Fixed

* Restored logging of errors through the `Logger` middleware


## [1.0.4] - 2019-07-17

### Added

* Add `Responder` impl for `(T, StatusCode) where T: Responder`

* Allow to access app's resource map via
  `ServiceRequest::resource_map()` and `HttpRequest::resource_map()` methods.

### Changed

* Upgrade `rand` dependency version to 0.7


## [1.0.3] - 2019-06-28

### Added

* Support asynchronous data factories #850

### Changed

*  Use `encoding_rs` crate instead of unmaintained `encoding` crate


## [1.0.2] - 2019-06-17

### Changed

* Move cors middleware to `actix-cors` crate.

* Move identity middleware to `actix-identity` crate.


## [1.0.1] - 2019-06-17

### Added

* Add support for PathConfig #903

* Add `middleware::identity::RequestIdentity` trait to `get_identity` from `HttpMessage`.

### Changed

* Move cors middleware to `actix-cors` crate.

* Move identity middleware to `actix-identity` crate.

* Disable default feature `secure-cookies`.

* Allow to test an app that uses async actors #897

* Re-apply patch from #637 #894

### Fixed

* HttpRequest::url_for is broken with nested scopes #915


## [1.0.0] - 2019-06-05

### Added

* Add `Scope::configure()` method.

* Add `ServiceRequest::set_payload()` method.

* Add `test::TestRequest::set_json()` convenience method to automatically
  serialize data and set header in test requests.

* Add macros for head, options, trace, connect and patch http methods

### Changed

* Drop an unnecessary `Option<_>` indirection around `ServerBuilder` from `HttpServer`. #863

### Fixed

* Fix Logger request time format, and use rfc3339. #867

* Clear http requests pool on app service drop #860


## [1.0.0-rc] - 2019-05-18

### Add

* Add `Query<T>::from_query()` to extract parameters from a query string. #846
* `QueryConfig`, similar to `JsonConfig` for customizing error handling of query extractors.

### Changed

* `JsonConfig` is now `Send + Sync`, this implies that `error_handler` must be `Send + Sync` too.

### Fixed

* Codegen with parameters in the path only resolves the first registered endpoint #841


## [1.0.0-beta.4] - 2019-05-12

### Add

* Allow to set/override app data on scope level

### Changed

* `App::configure` take an `FnOnce` instead of `Fn`
* Upgrade actix-net crates


## [1.0.0-beta.3] - 2019-05-04

### Added

* Add helper function for executing futures `test::block_fn()`

### Changed

* Extractor configuration could be registered with `App::data()`
  or with `Resource::data()` #775

* Route data is unified with app data, `Route::data()` moved to resource
  level to `Resource::data()`

* CORS handling without headers #702

* Allow to construct `Data` instances to avoid double `Arc` for `Send + Sync` types.

### Fixed

* Fix `NormalizePath` middleware impl #806

### Deleted

* `App::data_factory()` is deleted.


## [1.0.0-beta.2] - 2019-04-24

### Added

* Add raw services support via `web::service()`

* Add helper functions for reading response body `test::read_body()`

* Add support for `remainder match` (i.e "/path/{tail}*")

* Extend `Responder` trait, allow to override status code and headers.

* Store visit and login timestamp in the identity cookie #502

### Changed

* `.to_async()` handler can return `Responder` type #792

### Fixed

* Fix async web::Data factory handling


## [1.0.0-beta.1] - 2019-04-20

### Added

* Add helper functions for reading test response body,
 `test::read_response()` and test::read_response_json()`

* Add `.peer_addr()` #744

* Add `NormalizePath` middleware

### Changed

* Rename `RouterConfig` to `ServiceConfig`

* Rename `test::call_success` to `test::call_service`

* Removed `ServiceRequest::from_parts()` as it is unsafe to create from parts.

* `CookieIdentityPolicy::max_age()` accepts value in seconds

### Fixed

* Fixed `TestRequest::app_data()`


## [1.0.0-alpha.6] - 2019-04-14

### Changed

* Allow to use any service as default service.

* Remove generic type for request payload, always use default.

* Removed `Decompress` middleware. Bytes, String, Json, Form extractors
  automatically decompress payload.

* Make extractor config type explicit. Add `FromRequest::Config` associated type.


## [1.0.0-alpha.5] - 2019-04-12

### Added

* Added async io `TestBuffer` for testing.

### Deleted

* Removed native-tls support


## [1.0.0-alpha.4] - 2019-04-08

### Added

* `App::configure()` allow to offload app configuration to different methods

* Added `URLPath` option for logger

* Added `ServiceRequest::app_data()`, returns `Data<T>`

* Added `ServiceFromRequest::app_data()`, returns `Data<T>`

### Changed

* `FromRequest` trait refactoring

* Move multipart support to actix-multipart crate

### Fixed

* Fix body propagation in Response::from_error. #760


## [1.0.0-alpha.3] - 2019-04-02

### Changed

* Renamed `TestRequest::to_service()` to `TestRequest::to_srv_request()`

* Renamed `TestRequest::to_response()` to `TestRequest::to_srv_response()`

* Removed `Deref` impls

### Removed

* Removed unused `actix_web::web::md()`


## [1.0.0-alpha.2] - 2019-03-29

### Added

* rustls support

### Changed

* use forked cookie

* multipart::Field renamed to MultipartField

## [1.0.0-alpha.1] - 2019-03-28

### Changed

* Complete architecture re-design.

* Return 405 response if no matching route found within resource #538<|MERGE_RESOLUTION|>--- conflicted
+++ resolved
@@ -8,11 +8,8 @@
 
 ### Changed
 
-<<<<<<< HEAD
 * Updated rustls to 0.16 and webpki to 0.21
-=======
 * Support `Host` guards when the `Host` header is unset (e.g. HTTP/2 requests) (#1129)
->>>>>>> ace98e3a
 
 ## [1.0.8] - 2019-09-25
 
