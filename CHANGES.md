--- conflicted
+++ resolved
@@ -2,12 +2,8 @@
 
 ## Unreleased - 2021-xx-xx
 ### Changed
-<<<<<<< HEAD
 - `actix-web` has upgrade to `cookie` 0.16. This removes `actix-web`'s dependency on a version of `time` that was affected by RUSTSEC-2020-0071. `actix-web` still depends on a vulnerable version of `chrono` via `rcgen`, but `rcgen` is only used as a dev dependency therefore this does not affect end users.
-=======
 - Minimum supported Rust version (MSRV) is now 1.54.
-
->>>>>>> a87e01f0
 
 ## 4.0.0-beta.17 - 2021-12-29
 ### Added
