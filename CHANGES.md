--- conflicted
+++ resolved
@@ -5,13 +5,13 @@
 ### Changed
 
 * Resources and Scopes can now access non-overridden data types set on App (or containing scopes) when setting their own data. [#1486]
-<<<<<<< HEAD
+
 * Fix audit issue logging by default peer address [#1485]
 
+* Bump minimum supported Rust version to 1.40
+
 [#1485]: https://github.com/actix/actix-web/pull/1485
-=======
-* Bump minimum supported Rust version to 1.40
->>>>>>> 92ce975d
+
 
 ## [3.0.0-alpha.2] - 2020-05-08
 
