# Changes

## Unreleased - 2020-xx-xx
### Changed
* Bumped `rand` to `0.8`
<<<<<<< HEAD
* Update `rust-tls` to `0.19.0`
=======
* Rename `Handler` to `HandlerService` and rename `Factory` to `Handler`. [#1852]
>>>>>>> cbda928a

### Fixed
* added the actual parsing error to `test::read_body_json` [#1812]

[#1812]: https://github.com/actix/actix-web/pull/1812
<<<<<<< HEAD

=======
[#1852]: https://github.com/actix/actix-web/pull/1852
>>>>>>> cbda928a

## 3.3.2 - 2020-12-01
### Fixed
* Removed an occasional `unwrap` on `None` panic in `NormalizePathNormalization`. [#1762]
* Fix `match_pattern()` returning `None` for scope with empty path resource. [#1798]
* Increase minimum `socket2` version. [#1803]

[#1762]: https://github.com/actix/actix-web/pull/1762
[#1798]: https://github.com/actix/actix-web/pull/1798
[#1803]: https://github.com/actix/actix-web/pull/1803


## 3.3.1 - 2020-11-29
* Ensure `actix-http` dependency uses same `serde_urlencoded`.


## 3.3.0 - 2020-11-25
### Added
* Add `Either<A, B>` extractor helper. [#1788]

### Changed
* Upgrade `serde_urlencoded` to `0.7`. [#1773]

[#1773]: https://github.com/actix/actix-web/pull/1773
[#1788]: https://github.com/actix/actix-web/pull/1788


## 3.2.0 - 2020-10-30
### Added
* Implement `exclude_regex` for Logger middleware. [#1723]
* Add request-local data extractor `web::ReqData`. [#1748]
* Add ability to register closure for request middleware logging. [#1749]
* Add `app_data` to `ServiceConfig`. [#1757]
* Expose `on_connect` for access to the connection stream before request is handled. [#1754]

### Changed
* Updated actix-web-codegen dependency for access to new `#[route(...)]` multi-method macro.
* Print non-configured `Data<T>` type when attempting extraction. [#1743]
* Re-export bytes::Buf{Mut} in web module. [#1750]
* Upgrade `pin-project` to `1.0`.

[#1723]: https://github.com/actix/actix-web/pull/1723
[#1743]: https://github.com/actix/actix-web/pull/1743
[#1748]: https://github.com/actix/actix-web/pull/1748
[#1750]: https://github.com/actix/actix-web/pull/1750
[#1754]: https://github.com/actix/actix-web/pull/1754
[#1749]: https://github.com/actix/actix-web/pull/1749


## 3.1.0 - 2020-09-29
### Changed
* Add `TrailingSlash::MergeOnly` behaviour to `NormalizePath`, which allows `NormalizePath`
  to retain any trailing slashes. [#1695]
* Remove bound `std::marker::Sized` from `web::Data` to support storing `Arc<dyn Trait>`
  via `web::Data::from` [#1710]

### Fixed
* `ResourceMap` debug printing is no longer infinitely recursive. [#1708]

[#1695]: https://github.com/actix/actix-web/pull/1695
[#1708]: https://github.com/actix/actix-web/pull/1708
[#1710]: https://github.com/actix/actix-web/pull/1710


## 3.0.2 - 2020-09-15
### Fixed
* `NormalizePath` when used with `TrailingSlash::Trim` no longer trims the root path "/". [#1678]

[#1678]: https://github.com/actix/actix-web/pull/1678


## 3.0.1 - 2020-09-13
### Changed
* `middleware::normalize::TrailingSlash` enum is now accessible. [#1673]

[#1673]: https://github.com/actix/actix-web/pull/1673


## 3.0.0 - 2020-09-11
* No significant changes from `3.0.0-beta.4`.


## 3.0.0-beta.4 - 2020-09-09
### Added
* `middleware::NormalizePath` now has configurable behaviour for either always having a trailing
  slash, or as the new addition, always trimming trailing slashes. [#1639]

### Changed
* Update actix-codec and actix-utils dependencies. [#1634]
* `FormConfig` and `JsonConfig` configurations are now also considered when set
  using `App::data`. [#1641]
* `HttpServer::maxconn` is renamed to the more expressive `HttpServer::max_connections`. [#1655]
* `HttpServer::maxconnrate` is renamed to the more expressive
  `HttpServer::max_connection_rate`. [#1655]

[#1639]: https://github.com/actix/actix-web/pull/1639
[#1641]: https://github.com/actix/actix-web/pull/1641
[#1634]: https://github.com/actix/actix-web/pull/1634
[#1655]: https://github.com/actix/actix-web/pull/1655

## 3.0.0-beta.3 - 2020-08-17
### Changed
* Update `rustls` to 0.18


## 3.0.0-beta.2 - 2020-08-17
### Changed
* `PayloadConfig` is now also considered in `Bytes` and `String` extractors when set
  using `App::data`. [#1610]
* `web::Path` now has a public representation: `web::Path(pub T)` that enables
  destructuring. [#1594]
* `ServiceRequest::app_data` allows retrieval of non-Data data without splitting into parts to
  access `HttpRequest` which already allows this. [#1618]
* Re-export all error types from `awc`. [#1621]
* MSRV is now 1.42.0.

### Fixed
* Memory leak of app data in pooled requests. [#1609]

[#1594]: https://github.com/actix/actix-web/pull/1594
[#1609]: https://github.com/actix/actix-web/pull/1609
[#1610]: https://github.com/actix/actix-web/pull/1610
[#1618]: https://github.com/actix/actix-web/pull/1618
[#1621]: https://github.com/actix/actix-web/pull/1621


## 3.0.0-beta.1 - 2020-07-13
### Added
* Re-export `actix_rt::main` as `actix_web::main`.
* `HttpRequest::match_pattern` and `ServiceRequest::match_pattern` for extracting the matched
  resource pattern.
* `HttpRequest::match_name` and `ServiceRequest::match_name` for extracting matched resource name.

### Changed
* Fix actix_http::h1::dispatcher so it returns when HW_BUFFER_SIZE is reached. Should reduce peak memory consumption during large uploads. [#1550]
* Migrate cookie handling to `cookie` crate. Actix-web no longer requires `ring` dependency.
* MSRV is now 1.41.1

### Fixed
* `NormalizePath` improved consistency when path needs slashes added _and_ removed.


## 3.0.0-alpha.3 - 2020-05-21
### Added
* Add option to create `Data<T>` from `Arc<T>` [#1509]

### Changed
* Resources and Scopes can now access non-overridden data types set on App (or containing scopes) when setting their own data. [#1486]
* Fix audit issue logging by default peer address [#1485]
* Bump minimum supported Rust version to 1.40
* Replace deprecated `net2` crate with `socket2`

[#1485]: https://github.com/actix/actix-web/pull/1485
[#1509]: https://github.com/actix/actix-web/pull/1509

## [3.0.0-alpha.2] - 2020-05-08

### Changed

* `{Resource,Scope}::default_service(f)` handlers now support app data extraction. [#1452]
* Implement `std::error::Error` for our custom errors [#1422]
* NormalizePath middleware now appends trailing / so that routes of form /example/ respond to /example requests. [#1433]
* Remove the `failure` feature and support.

[#1422]: https://github.com/actix/actix-web/pull/1422
[#1433]: https://github.com/actix/actix-web/pull/1433
[#1452]: https://github.com/actix/actix-web/pull/1452
[#1486]: https://github.com/actix/actix-web/pull/1486


## [3.0.0-alpha.1] - 2020-03-11

### Added

* Add helper function for creating routes with `TRACE` method guard `web::trace()`
* Add convenience functions `test::read_body_json()` and `test::TestRequest::send_request()` for testing.

### Changed

* Use `sha-1` crate instead of unmaintained `sha1` crate
* Skip empty chunks when returning response from a `Stream` [#1308]
* Update the `time` dependency to 0.2.7
* Update `actix-tls` dependency to 2.0.0-alpha.1
* Update `rustls` dependency to 0.17

[#1308]: https://github.com/actix/actix-web/pull/1308

## [2.0.0] - 2019-12-25

### Changed

* Rename `HttpServer::start()` to `HttpServer::run()`

* Allow to gracefully stop test server via `TestServer::stop()`

* Allow to specify multi-patterns for resources

## [2.0.0-rc] - 2019-12-20

### Changed

* Move `BodyEncoding` to `dev` module #1220

* Allow to set `peer_addr` for TestRequest #1074

* Make web::Data deref to Arc<T> #1214

* Rename `App::register_data()` to `App::app_data()`

* `HttpRequest::app_data<T>()` returns `Option<&T>` instead of `Option<&Data<T>>`

### Fixed

* Fix `AppConfig::secure()` is always false. #1202


## [2.0.0-alpha.6] - 2019-12-15

### Fixed

* Fixed compilation with default features off

## [2.0.0-alpha.5] - 2019-12-13

### Added

* Add test server, `test::start()` and `test::start_with()`

## [2.0.0-alpha.4] - 2019-12-08

### Deleted

* Delete HttpServer::run(), it is not useful with async/await

## [2.0.0-alpha.3] - 2019-12-07

### Changed

* Migrate to tokio 0.2


## [2.0.0-alpha.1] - 2019-11-22

### Changed

* Migrated to `std::future`

* Remove implementation of `Responder` for `()`. (#1167)


## [1.0.9] - 2019-11-14

### Added

* Add `Payload::into_inner` method and make stored `def::Payload` public. (#1110)

### Changed

* Support `Host` guards when the `Host` header is unset (e.g. HTTP/2 requests) (#1129)


## [1.0.8] - 2019-09-25

### Added

* Add `Scope::register_data` and `Resource::register_data` methods, parallel to
  `App::register_data`.

* Add `middleware::Condition` that conditionally enables another middleware

* Allow to re-construct `ServiceRequest` from `HttpRequest` and `Payload`

* Add `HttpServer::listen_uds` for ability to listen on UDS FD rather than path,
  which is useful for example with systemd.

### Changed

* Make UrlEncodedError::Overflow more informative

* Use actix-testing for testing utils


## [1.0.7] - 2019-08-29

### Fixed

* Request Extensions leak #1062


## [1.0.6] - 2019-08-28

### Added

* Re-implement Host predicate (#989)

* Form implements Responder, returning a `application/x-www-form-urlencoded` response

* Add `into_inner` to `Data`

* Add `test::TestRequest::set_form()` convenience method to automatically serialize data and set
  the header in test requests.

### Changed

* `Query` payload made `pub`. Allows user to pattern-match the payload.

* Enable `rust-tls` feature for client #1045

* Update serde_urlencoded to 0.6.1

* Update url to 2.1


## [1.0.5] - 2019-07-18

### Added

* Unix domain sockets (HttpServer::bind_uds) #92

* Actix now logs errors resulting in "internal server error" responses always, with the `error`
  logging level

### Fixed

* Restored logging of errors through the `Logger` middleware


## [1.0.4] - 2019-07-17

### Added

* Add `Responder` impl for `(T, StatusCode) where T: Responder`

* Allow to access app's resource map via
  `ServiceRequest::resource_map()` and `HttpRequest::resource_map()` methods.

### Changed

* Upgrade `rand` dependency version to 0.7


## [1.0.3] - 2019-06-28

### Added

* Support asynchronous data factories #850

### Changed

*  Use `encoding_rs` crate instead of unmaintained `encoding` crate


## [1.0.2] - 2019-06-17

### Changed

* Move cors middleware to `actix-cors` crate.

* Move identity middleware to `actix-identity` crate.


## [1.0.1] - 2019-06-17

### Added

* Add support for PathConfig #903

* Add `middleware::identity::RequestIdentity` trait to `get_identity` from `HttpMessage`.

### Changed

* Move cors middleware to `actix-cors` crate.

* Move identity middleware to `actix-identity` crate.

* Disable default feature `secure-cookies`.

* Allow to test an app that uses async actors #897

* Re-apply patch from #637 #894

### Fixed

* HttpRequest::url_for is broken with nested scopes #915


## [1.0.0] - 2019-06-05

### Added

* Add `Scope::configure()` method.

* Add `ServiceRequest::set_payload()` method.

* Add `test::TestRequest::set_json()` convenience method to automatically
  serialize data and set header in test requests.

* Add macros for head, options, trace, connect and patch http methods

### Changed

* Drop an unnecessary `Option<_>` indirection around `ServerBuilder` from `HttpServer`. #863

### Fixed

* Fix Logger request time format, and use rfc3339. #867

* Clear http requests pool on app service drop #860


## [1.0.0-rc] - 2019-05-18

### Add

* Add `Query<T>::from_query()` to extract parameters from a query string. #846
* `QueryConfig`, similar to `JsonConfig` for customizing error handling of query extractors.

### Changed

* `JsonConfig` is now `Send + Sync`, this implies that `error_handler` must be `Send + Sync` too.

### Fixed

* Codegen with parameters in the path only resolves the first registered endpoint #841


## [1.0.0-beta.4] - 2019-05-12

### Add

* Allow to set/override app data on scope level

### Changed

* `App::configure` take an `FnOnce` instead of `Fn`
* Upgrade actix-net crates


## [1.0.0-beta.3] - 2019-05-04

### Added

* Add helper function for executing futures `test::block_fn()`

### Changed

* Extractor configuration could be registered with `App::data()`
  or with `Resource::data()` #775

* Route data is unified with app data, `Route::data()` moved to resource
  level to `Resource::data()`

* CORS handling without headers #702

* Allow to construct `Data` instances to avoid double `Arc` for `Send + Sync` types.

### Fixed

* Fix `NormalizePath` middleware impl #806

### Deleted

* `App::data_factory()` is deleted.


## [1.0.0-beta.2] - 2019-04-24

### Added

* Add raw services support via `web::service()`

* Add helper functions for reading response body `test::read_body()`

* Add support for `remainder match` (i.e "/path/{tail}*")

* Extend `Responder` trait, allow to override status code and headers.

* Store visit and login timestamp in the identity cookie #502

### Changed

* `.to_async()` handler can return `Responder` type #792

### Fixed

* Fix async web::Data factory handling


## [1.0.0-beta.1] - 2019-04-20

### Added

* Add helper functions for reading test response body,
 `test::read_response()` and test::read_response_json()`

* Add `.peer_addr()` #744

* Add `NormalizePath` middleware

### Changed

* Rename `RouterConfig` to `ServiceConfig`

* Rename `test::call_success` to `test::call_service`

* Removed `ServiceRequest::from_parts()` as it is unsafe to create from parts.

* `CookieIdentityPolicy::max_age()` accepts value in seconds

### Fixed

* Fixed `TestRequest::app_data()`


## [1.0.0-alpha.6] - 2019-04-14

### Changed

* Allow to use any service as default service.

* Remove generic type for request payload, always use default.

* Removed `Decompress` middleware. Bytes, String, Json, Form extractors
  automatically decompress payload.

* Make extractor config type explicit. Add `FromRequest::Config` associated type.


## [1.0.0-alpha.5] - 2019-04-12

### Added

* Added async io `TestBuffer` for testing.

### Deleted

* Removed native-tls support


## [1.0.0-alpha.4] - 2019-04-08

### Added

* `App::configure()` allow to offload app configuration to different methods

* Added `URLPath` option for logger

* Added `ServiceRequest::app_data()`, returns `Data<T>`

* Added `ServiceFromRequest::app_data()`, returns `Data<T>`

### Changed

* `FromRequest` trait refactoring

* Move multipart support to actix-multipart crate

### Fixed

* Fix body propagation in Response::from_error. #760


## [1.0.0-alpha.3] - 2019-04-02

### Changed

* Renamed `TestRequest::to_service()` to `TestRequest::to_srv_request()`

* Renamed `TestRequest::to_response()` to `TestRequest::to_srv_response()`

* Removed `Deref` impls

### Removed

* Removed unused `actix_web::web::md()`


## [1.0.0-alpha.2] - 2019-03-29

### Added

* rustls support

### Changed

* use forked cookie

* multipart::Field renamed to MultipartField

## [1.0.0-alpha.1] - 2019-03-28

### Changed

* Complete architecture re-design.

* Return 405 response if no matching route found within resource #538<|MERGE_RESOLUTION|>--- conflicted
+++ resolved
@@ -3,21 +3,15 @@
 ## Unreleased - 2020-xx-xx
 ### Changed
 * Bumped `rand` to `0.8`
-<<<<<<< HEAD
 * Update `rust-tls` to `0.19.0`
-=======
 * Rename `Handler` to `HandlerService` and rename `Factory` to `Handler`. [#1852]
->>>>>>> cbda928a
+
 
 ### Fixed
 * added the actual parsing error to `test::read_body_json` [#1812]
 
 [#1812]: https://github.com/actix/actix-web/pull/1812
-<<<<<<< HEAD
-
-=======
 [#1852]: https://github.com/actix/actix-web/pull/1852
->>>>>>> cbda928a
 
 ## 3.3.2 - 2020-12-01
 ### Fixed
