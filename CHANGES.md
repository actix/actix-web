# Changes

## Unreleased - 2021-xx-xx
### Added
* `Header` extractor for extracting common HTTP headers in handlers. [2094]

### Fixed
* Double ampersand in Logger format is escaped correctly. [#2067]

### Changed
* `CustomResponder` would return error as `HttpResponse` when `CustomResponder::with_header` failed instead of skipping.
  (Only the first error is kept when multiple error occur) [#2093]

### Removed
* The `client` mod was removed. Clients should now use `awc` directly.
  [871ca5e4](https://github.com/actix/actix-web/commit/871ca5e4ae2bdc22d1ea02701c2992fa8d04aed7)

[#2067]: https://github.com/actix/actix-web/pull/2067
<<<<<<< HEAD
[#2094]: https://github.com/actix/actix-web/pull/2094
=======
[#2093]: https://github.com/actix/actix-web/pull/2093
>>>>>>> 4eb5373b


## 4.0.0-beta.4 - 2021-03-09
### Changed
* Feature `cookies` is now optional and enabled by default. [#1981]
* `JsonBody::new` returns a default limit of 32kB to be consistent with `JsonConfig` and the default
  behaviour of the `web::Json<T>` extractor. [#2010]

[#1981]: https://github.com/actix/actix-web/pull/1981
[#2010]: https://github.com/actix/actix-web/pull/2010


## 4.0.0-beta.3 - 2021-02-10
* Update `actix-web-codegen` to `0.5.0-beta.1`.


## 4.0.0-beta.2 - 2021-02-10
### Added
* The method `Either<web::Json<T>, web::Form<T>>::into_inner()` which returns the inner type for
  whichever variant was created. Also works for `Either<web::Form<T>, web::Json<T>>`. [#1894]
* Add `services!` macro for helping register multiple services to `App`. [#1933]
* Enable registering a vec of services of the same type to `App` [#1933]

### Changed
* Rework `Responder` trait to be sync and returns `Response`/`HttpResponse` directly.
  Making it simpler and more performant. [#1891]
* `ServiceRequest::into_parts` and `ServiceRequest::from_parts` can no longer fail. [#1893]
* `ServiceRequest::from_request` can no longer fail. [#1893]
* Our `Either` type now uses `Left`/`Right` variants (instead of `A`/`B`) [#1894]
* `test::{call_service, read_response, read_response_json, send_request}` take `&Service`
  in argument [#1905]
* `App::wrap_fn`, `Resource::wrap_fn` and `Scope::wrap_fn` provide `&Service` in closure
  argument. [#1905]
* `web::block` no longer requires the output is a Result. [#1957]

### Fixed
* Multiple calls to `App::data` with the same type now keeps the latest call's data. [#1906]

### Removed
* Public field of `web::Path` has been made private. [#1894]
* Public field of `web::Query` has been made private. [#1894]
* `TestRequest::with_header`; use `TestRequest::default().insert_header()`. [#1869]
* `AppService::set_service_data`; for custom HTTP service factories adding application data, use the
  layered data model by calling `ServiceRequest::add_data_container` when handling
  requests instead. [#1906]

[#1891]: https://github.com/actix/actix-web/pull/1891
[#1893]: https://github.com/actix/actix-web/pull/1893
[#1894]: https://github.com/actix/actix-web/pull/1894
[#1869]: https://github.com/actix/actix-web/pull/1869
[#1905]: https://github.com/actix/actix-web/pull/1905
[#1906]: https://github.com/actix/actix-web/pull/1906
[#1933]: https://github.com/actix/actix-web/pull/1933
[#1957]: https://github.com/actix/actix-web/pull/1957


## 4.0.0-beta.1 - 2021-01-07
### Added
* `Compat` middleware enabling generic response body/error type of middlewares like `Logger` and
  `Compress` to be used in `middleware::Condition` and `Resource`, `Scope` services. [#1865]

### Changed
* Update `actix-*` dependencies to tokio `1.0` based versions. [#1813]
* Bumped `rand` to `0.8`.
* Update `rust-tls` to `0.19`. [#1813]
* Rename `Handler` to `HandlerService` and rename `Factory` to `Handler`. [#1852]
* The default `TrailingSlash` is now `Trim`, in line with existing documentation. See migration
  guide for implications. [#1875]
* Rename `DefaultHeaders::{content_type => add_content_type}`. [#1875]
* MSRV is now 1.46.0.

### Fixed
* Added the underlying parse error to `test::read_body_json`'s panic message. [#1812]

### Removed
* Public modules `middleware::{normalize, err_handlers}`. All necessary middleware structs are now
  exposed directly by the `middleware` module.
* Remove `actix-threadpool` as dependency. `actix_threadpool::BlockingError` error type can be imported 
  from `actix_web::error` module. [#1878]

[#1812]: https://github.com/actix/actix-web/pull/1812
[#1813]: https://github.com/actix/actix-web/pull/1813
[#1852]: https://github.com/actix/actix-web/pull/1852
[#1865]: https://github.com/actix/actix-web/pull/1865
[#1875]: https://github.com/actix/actix-web/pull/1875
[#1878]: https://github.com/actix/actix-web/pull/1878

## 3.3.2 - 2020-12-01
### Fixed
* Removed an occasional `unwrap` on `None` panic in `NormalizePathNormalization`. [#1762]
* Fix `match_pattern()` returning `None` for scope with empty path resource. [#1798]
* Increase minimum `socket2` version. [#1803]

[#1762]: https://github.com/actix/actix-web/pull/1762
[#1798]: https://github.com/actix/actix-web/pull/1798
[#1803]: https://github.com/actix/actix-web/pull/1803


## 3.3.1 - 2020-11-29
* Ensure `actix-http` dependency uses same `serde_urlencoded`.


## 3.3.0 - 2020-11-25
### Added
* Add `Either<A, B>` extractor helper. [#1788]

### Changed
* Upgrade `serde_urlencoded` to `0.7`. [#1773]

[#1773]: https://github.com/actix/actix-web/pull/1773
[#1788]: https://github.com/actix/actix-web/pull/1788


## 3.2.0 - 2020-10-30
### Added
* Implement `exclude_regex` for Logger middleware. [#1723]
* Add request-local data extractor `web::ReqData`. [#1748]
* Add ability to register closure for request middleware logging. [#1749]
* Add `app_data` to `ServiceConfig`. [#1757]
* Expose `on_connect` for access to the connection stream before request is handled. [#1754]

### Changed
* Updated actix-web-codegen dependency for access to new `#[route(...)]` multi-method macro.
* Print non-configured `Data<T>` type when attempting extraction. [#1743]
* Re-export bytes::Buf{Mut} in web module. [#1750]
* Upgrade `pin-project` to `1.0`.

[#1723]: https://github.com/actix/actix-web/pull/1723
[#1743]: https://github.com/actix/actix-web/pull/1743
[#1748]: https://github.com/actix/actix-web/pull/1748
[#1750]: https://github.com/actix/actix-web/pull/1750
[#1754]: https://github.com/actix/actix-web/pull/1754
[#1749]: https://github.com/actix/actix-web/pull/1749


## 3.1.0 - 2020-09-29
### Changed
* Add `TrailingSlash::MergeOnly` behaviour to `NormalizePath`, which allows `NormalizePath`
  to retain any trailing slashes. [#1695]
* Remove bound `std::marker::Sized` from `web::Data` to support storing `Arc<dyn Trait>`
  via `web::Data::from` [#1710]

### Fixed
* `ResourceMap` debug printing is no longer infinitely recursive. [#1708]

[#1695]: https://github.com/actix/actix-web/pull/1695
[#1708]: https://github.com/actix/actix-web/pull/1708
[#1710]: https://github.com/actix/actix-web/pull/1710


## 3.0.2 - 2020-09-15
### Fixed
* `NormalizePath` when used with `TrailingSlash::Trim` no longer trims the root path "/". [#1678]

[#1678]: https://github.com/actix/actix-web/pull/1678


## 3.0.1 - 2020-09-13
### Changed
* `middleware::normalize::TrailingSlash` enum is now accessible. [#1673]

[#1673]: https://github.com/actix/actix-web/pull/1673


## 3.0.0 - 2020-09-11
* No significant changes from `3.0.0-beta.4`.


## 3.0.0-beta.4 - 2020-09-09
### Added
* `middleware::NormalizePath` now has configurable behavior for either always having a trailing 
  slash, or as the new addition, always trimming trailing slashes. [#1639]

### Changed
* Update actix-codec and actix-utils dependencies. [#1634]
* `FormConfig` and `JsonConfig` configurations are now also considered when set
  using `App::data`. [#1641]
* `HttpServer::maxconn` is renamed to the more expressive `HttpServer::max_connections`. [#1655]
* `HttpServer::maxconnrate` is renamed to the more expressive
  `HttpServer::max_connection_rate`. [#1655]

[#1639]: https://github.com/actix/actix-web/pull/1639
[#1641]: https://github.com/actix/actix-web/pull/1641
[#1634]: https://github.com/actix/actix-web/pull/1634
[#1655]: https://github.com/actix/actix-web/pull/1655

## 3.0.0-beta.3 - 2020-08-17
### Changed
* Update `rustls` to 0.18


## 3.0.0-beta.2 - 2020-08-17
### Changed
* `PayloadConfig` is now also considered in `Bytes` and `String` extractors when set
  using `App::data`. [#1610]
* `web::Path` now has a public representation: `web::Path(pub T)` that enables
  destructuring. [#1594]
* `ServiceRequest::app_data` allows retrieval of non-Data data without splitting into parts to
  access `HttpRequest` which already allows this. [#1618]
* Re-export all error types from `awc`. [#1621]
* MSRV is now 1.42.0.

### Fixed
* Memory leak of app data in pooled requests. [#1609]

[#1594]: https://github.com/actix/actix-web/pull/1594
[#1609]: https://github.com/actix/actix-web/pull/1609
[#1610]: https://github.com/actix/actix-web/pull/1610
[#1618]: https://github.com/actix/actix-web/pull/1618
[#1621]: https://github.com/actix/actix-web/pull/1621


## 3.0.0-beta.1 - 2020-07-13
### Added
* Re-export `actix_rt::main` as `actix_web::main`.
* `HttpRequest::match_pattern` and `ServiceRequest::match_pattern` for extracting the matched
  resource pattern.
* `HttpRequest::match_name` and `ServiceRequest::match_name` for extracting matched resource name.

### Changed
* Fix actix_http::h1::dispatcher so it returns when HW_BUFFER_SIZE is reached. Should reduce peak memory consumption during large uploads. [#1550]
* Migrate cookie handling to `cookie` crate. Actix-web no longer requires `ring` dependency.
* MSRV is now 1.41.1

### Fixed
* `NormalizePath` improved consistency when path needs slashes added _and_ removed.


## 3.0.0-alpha.3 - 2020-05-21
### Added
* Add option to create `Data<T>` from `Arc<T>` [#1509]

### Changed
* Resources and Scopes can now access non-overridden data types set on App (or containing scopes) when setting their own data. [#1486]
* Fix audit issue logging by default peer address [#1485]
* Bump minimum supported Rust version to 1.40
* Replace deprecated `net2` crate with `socket2`

[#1485]: https://github.com/actix/actix-web/pull/1485
[#1509]: https://github.com/actix/actix-web/pull/1509

## [3.0.0-alpha.2] - 2020-05-08

### Changed

* `{Resource,Scope}::default_service(f)` handlers now support app data extraction. [#1452]
* Implement `std::error::Error` for our custom errors [#1422]
* NormalizePath middleware now appends trailing / so that routes of form /example/ respond to /example requests. [#1433]
* Remove the `failure` feature and support.

[#1422]: https://github.com/actix/actix-web/pull/1422
[#1433]: https://github.com/actix/actix-web/pull/1433
[#1452]: https://github.com/actix/actix-web/pull/1452
[#1486]: https://github.com/actix/actix-web/pull/1486


## [3.0.0-alpha.1] - 2020-03-11

### Added

* Add helper function for creating routes with `TRACE` method guard `web::trace()`
* Add convenience functions `test::read_body_json()` and `test::TestRequest::send_request()` for testing.

### Changed

* Use `sha-1` crate instead of unmaintained `sha1` crate
* Skip empty chunks when returning response from a `Stream` [#1308]
* Update the `time` dependency to 0.2.7
* Update `actix-tls` dependency to 2.0.0-alpha.1
* Update `rustls` dependency to 0.17

[#1308]: https://github.com/actix/actix-web/pull/1308

## [2.0.0] - 2019-12-25

### Changed

* Rename `HttpServer::start()` to `HttpServer::run()`

* Allow to gracefully stop test server via `TestServer::stop()`

* Allow to specify multi-patterns for resources

## [2.0.0-rc] - 2019-12-20

### Changed

* Move `BodyEncoding` to `dev` module #1220

* Allow to set `peer_addr` for TestRequest #1074

* Make web::Data deref to Arc<T> #1214

* Rename `App::register_data()` to `App::app_data()`

* `HttpRequest::app_data<T>()` returns `Option<&T>` instead of `Option<&Data<T>>`

### Fixed

* Fix `AppConfig::secure()` is always false. #1202


## [2.0.0-alpha.6] - 2019-12-15

### Fixed

* Fixed compilation with default features off

## [2.0.0-alpha.5] - 2019-12-13

### Added

* Add test server, `test::start()` and `test::start_with()`

## [2.0.0-alpha.4] - 2019-12-08

### Deleted

* Delete HttpServer::run(), it is not useful with async/await

## [2.0.0-alpha.3] - 2019-12-07

### Changed

* Migrate to tokio 0.2


## [2.0.0-alpha.1] - 2019-11-22

### Changed

* Migrated to `std::future`

* Remove implementation of `Responder` for `()`. (#1167)


## [1.0.9] - 2019-11-14

### Added

* Add `Payload::into_inner` method and make stored `def::Payload` public. (#1110)

### Changed

* Support `Host` guards when the `Host` header is unset (e.g. HTTP/2 requests) (#1129)


## [1.0.8] - 2019-09-25

### Added

* Add `Scope::register_data` and `Resource::register_data` methods, parallel to
  `App::register_data`.

* Add `middleware::Condition` that conditionally enables another middleware

* Allow to re-construct `ServiceRequest` from `HttpRequest` and `Payload`

* Add `HttpServer::listen_uds` for ability to listen on UDS FD rather than path,
  which is useful for example with systemd.

### Changed

* Make UrlEncodedError::Overflow more informative

* Use actix-testing for testing utils


## [1.0.7] - 2019-08-29

### Fixed

* Request Extensions leak #1062


## [1.0.6] - 2019-08-28

### Added

* Re-implement Host predicate (#989)

* Form implements Responder, returning a `application/x-www-form-urlencoded` response

* Add `into_inner` to `Data`

* Add `test::TestRequest::set_form()` convenience method to automatically serialize data and set
  the header in test requests.

### Changed

* `Query` payload made `pub`. Allows user to pattern-match the payload.

* Enable `rust-tls` feature for client #1045

* Update serde_urlencoded to 0.6.1

* Update url to 2.1


## [1.0.5] - 2019-07-18

### Added

* Unix domain sockets (HttpServer::bind_uds) #92

* Actix now logs errors resulting in "internal server error" responses always, with the `error`
  logging level

### Fixed

* Restored logging of errors through the `Logger` middleware


## [1.0.4] - 2019-07-17

### Added

* Add `Responder` impl for `(T, StatusCode) where T: Responder`

* Allow to access app's resource map via
  `ServiceRequest::resource_map()` and `HttpRequest::resource_map()` methods.

### Changed

* Upgrade `rand` dependency version to 0.7


## [1.0.3] - 2019-06-28

### Added

* Support asynchronous data factories #850

### Changed

*  Use `encoding_rs` crate instead of unmaintained `encoding` crate


## [1.0.2] - 2019-06-17

### Changed

* Move cors middleware to `actix-cors` crate.

* Move identity middleware to `actix-identity` crate.


## [1.0.1] - 2019-06-17

### Added

* Add support for PathConfig #903

* Add `middleware::identity::RequestIdentity` trait to `get_identity` from `HttpMessage`.

### Changed

* Move cors middleware to `actix-cors` crate.

* Move identity middleware to `actix-identity` crate.

* Disable default feature `secure-cookies`.

* Allow to test an app that uses async actors #897

* Re-apply patch from #637 #894

### Fixed

* HttpRequest::url_for is broken with nested scopes #915


## [1.0.0] - 2019-06-05

### Added

* Add `Scope::configure()` method.

* Add `ServiceRequest::set_payload()` method.

* Add `test::TestRequest::set_json()` convenience method to automatically
  serialize data and set header in test requests.

* Add macros for head, options, trace, connect and patch http methods

### Changed

* Drop an unnecessary `Option<_>` indirection around `ServerBuilder` from `HttpServer`. #863

### Fixed

* Fix Logger request time format, and use rfc3339. #867

* Clear http requests pool on app service drop #860


## [1.0.0-rc] - 2019-05-18

### Added

* Add `Query<T>::from_query()` to extract parameters from a query string. #846
* `QueryConfig`, similar to `JsonConfig` for customizing error handling of query extractors.

### Changed

* `JsonConfig` is now `Send + Sync`, this implies that `error_handler` must be `Send + Sync` too.

### Fixed

* Codegen with parameters in the path only resolves the first registered endpoint #841


## [1.0.0-beta.4] - 2019-05-12

### Added

* Allow to set/override app data on scope level

### Changed

* `App::configure` take an `FnOnce` instead of `Fn`
* Upgrade actix-net crates


## [1.0.0-beta.3] - 2019-05-04

### Added

* Add helper function for executing futures `test::block_fn()`

### Changed

* Extractor configuration could be registered with `App::data()`
  or with `Resource::data()` #775

* Route data is unified with app data, `Route::data()` moved to resource
  level to `Resource::data()`

* CORS handling without headers #702

* Allow constructing `Data` instances to avoid double `Arc` for `Send + Sync` types.

### Fixed

* Fix `NormalizePath` middleware impl #806

### Deleted

* `App::data_factory()` is deleted.


## [1.0.0-beta.2] - 2019-04-24

### Added

* Add raw services support via `web::service()`

* Add helper functions for reading response body `test::read_body()`

* Add support for `remainder match` (i.e "/path/{tail}*")

* Extend `Responder` trait, allow to override status code and headers.

* Store visit and login timestamp in the identity cookie #502

### Changed

* `.to_async()` handler can return `Responder` type #792

### Fixed

* Fix async web::Data factory handling


## [1.0.0-beta.1] - 2019-04-20

### Added

* Add helper functions for reading test response body,
 `test::read_response()` and test::read_response_json()`

* Add `.peer_addr()` #744

* Add `NormalizePath` middleware

### Changed

* Rename `RouterConfig` to `ServiceConfig`

* Rename `test::call_success` to `test::call_service`

* Removed `ServiceRequest::from_parts()` as it is unsafe to create from parts.

* `CookieIdentityPolicy::max_age()` accepts value in seconds

### Fixed

* Fixed `TestRequest::app_data()`


## [1.0.0-alpha.6] - 2019-04-14

### Changed

* Allow using any service as default service.

* Remove generic type for request payload, always use default.

* Removed `Decompress` middleware. Bytes, String, Json, Form extractors
  automatically decompress payload.

* Make extractor config type explicit. Add `FromRequest::Config` associated type.


## [1.0.0-alpha.5] - 2019-04-12

### Added

* Added async io `TestBuffer` for testing.

### Deleted

* Removed native-tls support


## [1.0.0-alpha.4] - 2019-04-08

### Added

* `App::configure()` allow to offload app configuration to different methods

* Added `URLPath` option for logger

* Added `ServiceRequest::app_data()`, returns `Data<T>`

* Added `ServiceFromRequest::app_data()`, returns `Data<T>`

### Changed

* `FromRequest` trait refactoring

* Move multipart support to actix-multipart crate

### Fixed

* Fix body propagation in Response::from_error. #760


## [1.0.0-alpha.3] - 2019-04-02

### Changed

* Renamed `TestRequest::to_service()` to `TestRequest::to_srv_request()`

* Renamed `TestRequest::to_response()` to `TestRequest::to_srv_response()`

* Removed `Deref` impls

### Removed

* Removed unused `actix_web::web::md()`


## [1.0.0-alpha.2] - 2019-03-29

### Added

* Rustls support

### Changed

* Use forked cookie

* Multipart::Field renamed to MultipartField

## [1.0.0-alpha.1] - 2019-03-28

### Changed

* Complete architecture re-design.

* Return 405 response if no matching route found within resource #538<|MERGE_RESOLUTION|>--- conflicted
+++ resolved
@@ -2,7 +2,7 @@
 
 ## Unreleased - 2021-xx-xx
 ### Added
-* `Header` extractor for extracting common HTTP headers in handlers. [2094]
+* `Header` extractor for extracting common HTTP headers in handlers. [#2094]
 
 ### Fixed
 * Double ampersand in Logger format is escaped correctly. [#2067]
@@ -16,11 +16,8 @@
   [871ca5e4](https://github.com/actix/actix-web/commit/871ca5e4ae2bdc22d1ea02701c2992fa8d04aed7)
 
 [#2067]: https://github.com/actix/actix-web/pull/2067
-<<<<<<< HEAD
 [#2094]: https://github.com/actix/actix-web/pull/2094
-=======
 [#2093]: https://github.com/actix/actix-web/pull/2093
->>>>>>> 4eb5373b
 
 
 ## 4.0.0-beta.4 - 2021-03-09
