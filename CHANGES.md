--- conflicted
+++ resolved
@@ -8,13 +8,8 @@
 ### Changed
 * Rework `Responder` trait to be sync and returns `Response`/`HttpResponse` directly.
   Making it more simple and performant. [#1891]
-<<<<<<< HEAD
 * `ServiceRequest::into_parts` and `ServiceRequest::from_parts` would not fail.
   `ServiceRequest::from_request` would not fail and no payload would be generated [#1893]
-  
-[#1891]: https://github.com/actix/actix-web/pull/1891
-[#1893]: https://github.com/actix/actix-web/pull/1893
-=======
 * Our `Either` type now uses `Left`/`Right` variants (instead of `A`/`B`) [#1894]
 
 ### Removed
@@ -22,8 +17,9 @@
 * Public field of `web::Query` has been made private. [#1894]
 
 [#1891]: https://github.com/actix/actix-web/pull/1891
+[#1893]: https://github.com/actix/actix-web/pull/1893
 [#1894]: https://github.com/actix/actix-web/pull/1894
->>>>>>> 6575ee93
+
 
 ## 4.0.0-beta.1 - 2021-01-07
 ### Added
