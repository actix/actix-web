//! Request extractors

use std::{
    convert::Infallible,
    future::Future,
    pin::Pin,
    task::{Context, Poll},
};

use actix_http::http::{Method, Uri};
use actix_utils::future::{ok, Ready};
use futures_core::ready;

use crate::{dev::Payload, Error, HttpRequest};

/// A type that implements [`FromRequest`] is called an **extractor** and can extract data
/// from the request. Examples of types that implement this trait are [`Json`], [`Form`], [`Path`].
///
/// An extractor can be customized by injecting the corresponding configuration with one of:
///
/// - [`App::app_data()`](`crate::App::app_data`)
/// - [`Scope::app_data()`](`crate::Scope::app_data`)
/// - [`Resource::app_data()`](`crate::Resource::app_data`)
///
/// Here are some built-in extractors and their corresponding configuration.
/// Please refer to the respective documentation for details.
///
/// | Extractor   | Configuration     |
/// |-------------|-------------------|
/// | [`Json`]    | [`JsonConfig`]    |
/// | [`Form`]    | [`FormConfig`]    |
/// | [`Path`]    | [`PathConfig`]    |
/// | [`Query`]   | [`QueryConfig`]   |
/// | [`Payload`] | [`PayloadConfig`] |
/// | [`String`]  | [`PayloadConfig`] |
/// | [`Bytes`]   | [`PayloadConfig`] |
///
/// [`Json`]: crate::web::Json
/// [`JsonConfig`]: crate::web::JsonConfig
/// [`Form`]: crate::web::Form
/// [`FormConfig`]: crate::web::FormConfig
/// [`Path`]: crate::web::Path
/// [`PathConfig`]: crate::web::PathConfig
/// [`Query`]: crate::web::Query
/// [`QueryConfig`]: crate::web::QueryConfig
/// [`Payload`]: crate::web::Payload
/// [`PayloadConfig`]: crate::web::PayloadConfig
/// [`String`]: FromRequest#impl-FromRequest-for-String
/// [`Bytes`]: crate::web::Bytes#impl-FromRequest
#[cfg_attr(docsrs, doc(alias = "Extractor"))]
pub trait FromRequest: Sized {
    /// The associated error which can be returned.
    type Error: Into<Error>;

    /// Future that resolves to a Self.
    type Future: Future<Output = Result<Self, Self::Error>>;

    /// Create a Self from request parts asynchronously.
    fn from_request(req: &HttpRequest, payload: &mut Payload) -> Self::Future;

    /// Create a Self from request head asynchronously.
    ///
    /// This method is short for `T::from_request(req, &mut Payload::None)`.
    fn extract(req: &HttpRequest) -> Self::Future {
        Self::from_request(req, &mut Payload::None)
    }
}

/// Optionally extract a field from the request
///
/// If the FromRequest for T fails, return None rather than returning an error response
///
/// # Examples
/// ```
/// use actix_web::{web, dev, App, Error, HttpRequest, FromRequest};
/// use actix_web::error::ErrorBadRequest;
/// use futures_util::future::{ok, err, Ready};
/// use serde::Deserialize;
/// use rand;
///
/// #[derive(Debug, Deserialize)]
/// struct Thing {
///     name: String
/// }
///
/// impl FromRequest for Thing {
///     type Error = Error;
///     type Future = Ready<Result<Self, Self::Error>>;
///
///     fn from_request(req: &HttpRequest, payload: &mut dev::Payload) -> Self::Future {
///         if rand::random() {
///             ok(Thing { name: "thingy".into() })
///         } else {
///             err(ErrorBadRequest("no luck"))
///         }
///
///     }
/// }
///
/// /// extract `Thing` from request
/// async fn index(supplied_thing: Option<Thing>) -> String {
///     match supplied_thing {
///         // Puns not intended
///         Some(thing) => format!("Got something: {:?}", thing),
///         None => format!("No thing!")
///     }
/// }
///
/// fn main() {
///     let app = App::new().service(
///         web::resource("/users/:first").route(
///             web::post().to(index))
///     );
/// }
/// ```
impl<T: 'static> FromRequest for Option<T>
where
    T: FromRequest,
    T::Future: 'static,
{
    type Error = Error;
    type Future = FromRequestOptFuture<T::Future>;

    #[inline]
    fn from_request(req: &HttpRequest, payload: &mut Payload) -> Self::Future {
        FromRequestOptFuture {
            fut: T::from_request(req, payload),
        }
    }
}

#[pin_project::pin_project]
pub struct FromRequestOptFuture<Fut> {
    #[pin]
    fut: Fut,
}

impl<Fut, T, E> Future for FromRequestOptFuture<Fut>
where
    Fut: Future<Output = Result<T, E>>,
    E: Into<Error>,
{
    type Output = Result<Option<T>, Error>;

    fn poll(self: Pin<&mut Self>, cx: &mut Context<'_>) -> Poll<Self::Output> {
        let this = self.project();
        let res = ready!(this.fut.poll(cx));
        match res {
            Ok(t) => Poll::Ready(Ok(Some(t))),
            Err(e) => {
                log::debug!("Error for Option<T> extractor: {}", e.into());
                Poll::Ready(Ok(None))
            }
        }
    }
}

/// Optionally extract a field from the request or extract the Error if unsuccessful
///
/// If the `FromRequest` for T fails, inject Err into handler rather than returning an error response
///
/// # Examples
/// ```
/// use actix_web::{web, dev, App, Result, Error, HttpRequest, FromRequest};
/// use actix_web::error::ErrorBadRequest;
/// use futures_util::future::{ok, err, Ready};
/// use serde::Deserialize;
/// use rand;
///
/// #[derive(Debug, Deserialize)]
/// struct Thing {
///     name: String
/// }
///
/// impl FromRequest for Thing {
///     type Error = Error;
///     type Future = Ready<Result<Thing, Error>>;
///
///     fn from_request(req: &HttpRequest, payload: &mut dev::Payload) -> Self::Future {
///         if rand::random() {
///             ok(Thing { name: "thingy".into() })
///         } else {
///             err(ErrorBadRequest("no luck"))
///         }
///     }
/// }
///
/// /// extract `Thing` from request
/// async fn index(supplied_thing: Result<Thing>) -> String {
///     match supplied_thing {
///         Ok(thing) => format!("Got thing: {:?}", thing),
///         Err(e) => format!("Error extracting thing: {}", e)
///     }
/// }
///
/// fn main() {
///     let app = App::new().service(
///         web::resource("/users/:first").route(web::post().to(index))
///     );
/// }
/// ```
impl<T> FromRequest for Result<T, T::Error>
where
    T: FromRequest + 'static,
    T::Error: 'static,
    T::Future: 'static,
{
    type Error = Error;
    type Future = FromRequestResFuture<T::Future>;

    #[inline]
    fn from_request(req: &HttpRequest, payload: &mut Payload) -> Self::Future {
        FromRequestResFuture {
            fut: T::from_request(req, payload),
        }
    }
}

#[pin_project::pin_project]
pub struct FromRequestResFuture<Fut> {
    #[pin]
    fut: Fut,
}

impl<Fut, T, E> Future for FromRequestResFuture<Fut>
where
    Fut: Future<Output = Result<T, E>>,
{
    type Output = Result<Result<T, E>, Error>;

    fn poll(self: Pin<&mut Self>, cx: &mut Context<'_>) -> Poll<Self::Output> {
        let this = self.project();
        let res = ready!(this.fut.poll(cx));
        Poll::Ready(Ok(res))
    }
}

/// Extract the request's URI.
///
/// # Examples
/// ```
/// use actix_web::{http::Uri, web, App, Responder};
///
/// async fn handler(uri: Uri) -> impl Responder {
///     format!("Requested path: {}", uri.path())
/// }
///
/// let app = App::new().default_service(web::to(handler));
/// ```
impl FromRequest for Uri {
    type Error = Infallible;
    type Future = Ready<Result<Self, Self::Error>>;
    type Config = ();

    fn from_request(req: &HttpRequest, _: &mut Payload) -> Self::Future {
        ok(req.uri().clone())
    }
}

/// Extract the request's method.
///
/// # Examples
/// ```
/// use actix_web::{http::Method, web, App, Responder};
///
/// async fn handler(method: Method) -> impl Responder {
///     format!("Request method: {}", method)
/// }
///
/// let app = App::new().default_service(web::to(handler));
/// ```
impl FromRequest for Method {
    type Error = Infallible;
    type Future = Ready<Result<Self, Self::Error>>;
    type Config = ();

    fn from_request(req: &HttpRequest, _: &mut Payload) -> Self::Future {
        ok(req.method().clone())
    }
}

#[doc(hidden)]
impl FromRequest for () {
<<<<<<< HEAD
    type Error = Error;
    type Future = Ready<Result<(), Error>>;
=======
    type Error = Infallible;
    type Future = Ready<Result<Self, Self::Error>>;
    type Config = ();
>>>>>>> 2504c2ec

    fn from_request(_: &HttpRequest, _: &mut Payload) -> Self::Future {
        ok(())
    }
}

macro_rules! tuple_from_req ({$fut_type:ident, $(($n:tt, $T:ident)),+} => {

    // This module is a trick to get around the inability of
    // `macro_rules!` macros to make new idents. We want to make
    // a new `FutWrapper` struct for each distinct invocation of
    // this macro. Ideally, we would name it something like
    // `FutWrapper_$fut_type`, but this can't be done in a macro_rules
    // macro.
    //
    // Instead, we put everything in a module named `$fut_type`, thus allowing
    // us to use the name `FutWrapper` without worrying about conflicts.
    // This macro only exists to generate trait impls for tuples - these
    // are inherently global, so users don't have to care about this
    // weird trick.
    #[allow(non_snake_case)]
    mod $fut_type {

        // Bring everything into scope, so we don't need
        // redundant imports
        use super::*;

        /// A helper struct to allow us to pin-project through
        /// to individual fields
        #[pin_project::pin_project]
        struct FutWrapper<$($T: FromRequest),+>($(#[pin] $T::Future),+);

        /// FromRequest implementation for tuple
        #[doc(hidden)]
        #[allow(unused_parens)]
        impl<$($T: FromRequest + 'static),+> FromRequest for ($($T,)+)
        {
            type Error = Error;
            type Future = $fut_type<$($T),+>;

            fn from_request(req: &HttpRequest, payload: &mut Payload) -> Self::Future {
                $fut_type {
                    items: <($(Option<$T>,)+)>::default(),
                    futs: FutWrapper($($T::from_request(req, payload),)+),
                }
            }
        }

        #[doc(hidden)]
        #[pin_project::pin_project]
        pub struct $fut_type<$($T: FromRequest),+> {
            items: ($(Option<$T>,)+),
            #[pin]
            futs: FutWrapper<$($T,)+>,
        }

        impl<$($T: FromRequest),+> Future for $fut_type<$($T),+>
        {
            type Output = Result<($($T,)+), Error>;

            fn poll(self: Pin<&mut Self>, cx: &mut Context<'_>) -> Poll<Self::Output> {
                let mut this = self.project();

                let mut ready = true;
                $(
                    if this.items.$n.is_none() {
                        match this.futs.as_mut().project().$n.poll(cx) {
                            Poll::Ready(Ok(item)) => {
                                this.items.$n = Some(item);
                            }
                            Poll::Pending => ready = false,
                            Poll::Ready(Err(e)) => return Poll::Ready(Err(e.into())),
                        }
                    }
                )+

                if ready {
                    Poll::Ready(Ok(
                        ($(this.items.$n.take().unwrap(),)+)
                    ))
                } else {
                    Poll::Pending
                }
            }
        }
    }
});

#[rustfmt::skip]
mod m {
    use super::*;

    tuple_from_req!(TupleFromRequest1, (0, A));
    tuple_from_req!(TupleFromRequest2, (0, A), (1, B));
    tuple_from_req!(TupleFromRequest3, (0, A), (1, B), (2, C));
    tuple_from_req!(TupleFromRequest4, (0, A), (1, B), (2, C), (3, D));
    tuple_from_req!(TupleFromRequest5, (0, A), (1, B), (2, C), (3, D), (4, E));
    tuple_from_req!(TupleFromRequest6, (0, A), (1, B), (2, C), (3, D), (4, E), (5, F));
    tuple_from_req!(TupleFromRequest7, (0, A), (1, B), (2, C), (3, D), (4, E), (5, F), (6, G));
    tuple_from_req!(TupleFromRequest8, (0, A), (1, B), (2, C), (3, D), (4, E), (5, F), (6, G), (7, H));
    tuple_from_req!(TupleFromRequest9, (0, A), (1, B), (2, C), (3, D), (4, E), (5, F), (6, G), (7, H), (8, I));
    tuple_from_req!(TupleFromRequest10, (0, A), (1, B), (2, C), (3, D), (4, E), (5, F), (6, G), (7, H), (8, I), (9, J));
}

#[cfg(test)]
mod tests {
    use actix_http::http::header;
    use bytes::Bytes;
    use serde::Deserialize;

    use super::*;
    use crate::test::TestRequest;
    use crate::types::{Form, FormConfig};

    #[derive(Deserialize, Debug, PartialEq)]
    struct Info {
        hello: String,
    }

    #[actix_rt::test]
    async fn test_option() {
        let (req, mut pl) = TestRequest::default()
            .insert_header((header::CONTENT_TYPE, "application/x-www-form-urlencoded"))
            .data(FormConfig::default().limit(4096))
            .to_http_parts();

        let r = Option::<Form<Info>>::from_request(&req, &mut pl)
            .await
            .unwrap();
        assert_eq!(r, None);

        let (req, mut pl) = TestRequest::default()
            .insert_header((header::CONTENT_TYPE, "application/x-www-form-urlencoded"))
            .insert_header((header::CONTENT_LENGTH, "9"))
            .set_payload(Bytes::from_static(b"hello=world"))
            .to_http_parts();

        let r = Option::<Form<Info>>::from_request(&req, &mut pl)
            .await
            .unwrap();
        assert_eq!(
            r,
            Some(Form(Info {
                hello: "world".into()
            }))
        );

        let (req, mut pl) = TestRequest::default()
            .insert_header((header::CONTENT_TYPE, "application/x-www-form-urlencoded"))
            .insert_header((header::CONTENT_LENGTH, "9"))
            .set_payload(Bytes::from_static(b"bye=world"))
            .to_http_parts();

        let r = Option::<Form<Info>>::from_request(&req, &mut pl)
            .await
            .unwrap();
        assert_eq!(r, None);
    }

    #[actix_rt::test]
    async fn test_result() {
        let (req, mut pl) = TestRequest::default()
            .insert_header((header::CONTENT_TYPE, "application/x-www-form-urlencoded"))
            .insert_header((header::CONTENT_LENGTH, "11"))
            .set_payload(Bytes::from_static(b"hello=world"))
            .to_http_parts();

        let r = Result::<Form<Info>, Error>::from_request(&req, &mut pl)
            .await
            .unwrap()
            .unwrap();
        assert_eq!(
            r,
            Form(Info {
                hello: "world".into()
            })
        );

        let (req, mut pl) = TestRequest::default()
            .insert_header((header::CONTENT_TYPE, "application/x-www-form-urlencoded"))
            .insert_header((header::CONTENT_LENGTH, 9))
            .set_payload(Bytes::from_static(b"bye=world"))
            .to_http_parts();

        let r = Result::<Form<Info>, Error>::from_request(&req, &mut pl)
            .await
            .unwrap();
        assert!(r.is_err());
    }

    #[actix_rt::test]
    async fn test_uri() {
        let req = TestRequest::default().uri("/foo/bar").to_http_request();
        let uri = Uri::extract(&req).await.unwrap();
        assert_eq!(uri.path(), "/foo/bar");
    }

    #[actix_rt::test]
    async fn test_method() {
        let req = TestRequest::default().method(Method::GET).to_http_request();
        let method = Method::extract(&req).await.unwrap();
        assert_eq!(method, Method::GET);
    }
}<|MERGE_RESOLUTION|>--- conflicted
+++ resolved
@@ -281,14 +281,8 @@
 
 #[doc(hidden)]
 impl FromRequest for () {
-<<<<<<< HEAD
-    type Error = Error;
-    type Future = Ready<Result<(), Error>>;
-=======
     type Error = Infallible;
     type Future = Ready<Result<Self, Self::Error>>;
-    type Config = ();
->>>>>>> 2504c2ec
 
     fn from_request(_: &HttpRequest, _: &mut Payload) -> Self::Future {
         ok(())
