--- conflicted
+++ resolved
@@ -14,16 +14,12 @@
 use crate::responder::Responder;
 use crate::service::{ServiceRequest, ServiceResponse};
 
-<<<<<<< HEAD
-/// Async handler converter factory
-=======
 ///  A request handler is an async function that accepts zero or more parameters that can be
 ///  extracted from a request (ie, [`impl FromRequest`](crate::FromRequest)) and returns a type that can be converted into
 ///  an [`HttpResponse`](crate::HttpResponse) (ie, [`impl Responder`](crate::Responder)).
 ///
 /// If you got the error `the trait Handler<_, _, _> is not implemented`, then your function is not
 /// a valid handler. See [Request Handlers](https://actix.rs/docs/handlers/) for more information.
->>>>>>> cbda928a
 pub trait Handler<T, R>: Clone + 'static
 where
     R: Future,
@@ -64,11 +60,7 @@
     R::Output: Responder,
 {
     pub fn new(hnd: F) -> Self {
-<<<<<<< HEAD
-        HandlerService {
-=======
         Self {
->>>>>>> cbda928a
             hnd,
             _t: PhantomData,
         }
@@ -83,11 +75,7 @@
     R::Output: Responder,
 {
     fn clone(&self) -> Self {
-<<<<<<< HEAD
-        HandlerService {
-=======
         Self {
->>>>>>> cbda928a
             hnd: self.hnd.clone(),
             _t: PhantomData,
         }
@@ -114,11 +102,7 @@
     }
 }
 
-<<<<<<< HEAD
-// Handler is both it's ServiceFactory and Service Type.
-=======
-// Handler is both it's ServiceHandler and Service Type.
->>>>>>> cbda928a
+// HandlerService is both it's ServiceFactory and Service Type.
 impl<F, T, R> Service for HandlerService<F, T, R>
 where
     F: Handler<T, R>,
