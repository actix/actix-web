--- conflicted
+++ resolved
@@ -106,17 +106,10 @@
     /// [CloneableExtensions] container so that request-local data can be passed to middleware
     /// and handlers.
     ///
-<<<<<<< HEAD
     /// # Connection Types
-    /// - `actix_web::rt::net::TcpStream` when no TLS layer is used.
-    /// - `actix_tls::rustls::TlsStream<actix_web::rt::net::TcpStream>` when using rustls.
-    /// - `actix_tls::openssl::SslStream<actix_web::rt::net::TcpStream>` when using openssl.
-=======
-    /// For example:
     /// - `actix_tls::accept::openssl::TlsStream<actix_web::rt::net::TcpStream>` when using openssl.
     /// - `actix_tls::accept::rustls::TlsStream<actix_web::rt::net::TcpStream>` when using rustls.
     /// - `actix_web::rt::net::TcpStream` when no encryption is used.
->>>>>>> 59be0c65
     ///
     /// See the `on_connect` example for additional details.
     pub fn on_connect<CB>(self, f: CB) -> HttpServer<F, I, S, B>
