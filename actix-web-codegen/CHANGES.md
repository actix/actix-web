--- conflicted
+++ resolved
@@ -2,13 +2,8 @@
 
 ## Unreleased
 
-<<<<<<< HEAD
-## 4.2.3
-
+- Minimum supported Rust version (MSRV) is now 1.72.
 - Add a scope macro that takes a path
-=======
-- Minimum supported Rust version (MSRV) is now 1.72.
->>>>>>> 82f8ddc3
 
 ## 4.2.2
 
