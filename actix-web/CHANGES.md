--- conflicted
+++ resolved
@@ -3,11 +3,9 @@
 ## Unreleased
 
 ### Added
-<<<<<<< HEAD
+
+- Add `web::Html` responder.
 - Add `Logger::statuses` to filter the range of statuses logged.
-=======
-
-- Add `web::Html` responder.
 - Add `HttpRequest::full_url()` method to get the complete URL of the request.
 
 ### Fixed
@@ -59,7 +57,6 @@
 - Add `HttpServer::{bind_rustls_0_22, listen_rustls_0_22}()` builder methods.
 
 ## 4.4.1
->>>>>>> 188206a9
 
 ### Changed
 
