# Changelog

## Unreleased

<<<<<<< HEAD
- Add `Logger::log_level()` method.
=======
- Add `HttpServer::shutdown_signal()` method.
- Mark `HttpServer` as `#[must_use]`.
- Update `brotli` dependency to `8`.
>>>>>>> 6e902d1d

## 4.10.2

- No significant changes since `4.10.1`.

## 4.10.1

- No significant changes since `4.10.0`.

## 4.10.0

### Added

- Implement `Responder` for `Result<(), E: Into<Error>>`. Returning `Ok(())` responds with HTTP 204 No Content.

### Changed

- On Windows, an error is now returned from `HttpServer::bind()` (or TLS variants) when binding to a socket that's already in use.
- Update `brotli` dependency to `7`.
- Minimum supported Rust version (MSRV) is now 1.75.

## 4.9.0

### Added

- Add `middleware::from_fn()` helper.
- Add `web::ThinData` extractor.

## 4.8.0

### Added

- Add `web::Html` responder.
- Add `HttpRequest::full_url()` method to get the complete URL of the request.

### Fixed

- Always remove port from return value of `ConnectionInfo::realip_remote_addr()` when handling IPv6 addresses. from the `Forwarded` header.
- The `UrlencodedError::ContentType` variant (relevant to the `Form` extractor) now uses the 415 (Media Type Unsupported) status code in it's `ResponseError` implementation.
- Apply `HttpServer::max_connection_rate()` setting when using rustls v0.22 or v0.23.

## 4.7.0

### Added

- Add `#[scope]` macro.
- Add `middleware::Identity` type.
- Add `CustomizeResponder::add_cookie()` method.
- Add `guard::GuardContext::app_data()` method.
- Add `compat-routing-macros-force-pub` crate feature which (on-by-default) which, when disabled, causes handlers to inherit their attached function's visibility.
- Add `compat` crate feature group (on-by-default) which, when disabled, helps with transitioning to some planned v5.0 breaking changes, starting only with `compat-routing-macros-force-pub`.
- Implement `From<Box<dyn ResponseError>>` for `Error`.

## 4.6.0

### Added

- Add `unicode` crate feature (on-by-default) to switch between `regex` and `regex-lite` as a trade-off between full unicode support and binary size.
- Add `rustls-0_23` crate feature.
- Add `HttpServer::{bind_rustls_0_23, listen_rustls_0_23}()` builder methods.
- Add `HttpServer::tls_handshake_timeout()` builder method for `rustls-0_22` and `rustls-0_23`.

### Changed

- Update `brotli` dependency to `6`.
- Minimum supported Rust version (MSRV) is now 1.72.

### Fixed

- Avoid type confusion with `rustls` in some circumstances.

## 4.5.1

### Fixed

- Fix missing import when using enabling Rustls v0.22 support.

## 4.5.0

### Added

- Add `rustls-0_22` crate feature.
- Add `HttpServer::{bind_rustls_0_22, listen_rustls_0_22}()` builder methods.

## 4.4.1

### Changed

- Updated `zstd` dependency to `0.13`.
- Compression middleware now prefers brotli over zstd over gzip.

### Fixed

- Fix validation of `Json` extractor when `JsonConfig::validate_content_type()` is set to false.

## 4.4.0

### Added

- Add `HttpServer::{bind, listen}_auto_h2c()` methods behind new `http2` crate feature.
- Add `HttpServer::{bind, listen}_rustls_021()` methods for Rustls v0.21 support behind new `rustls-0_21` crate feature.
- Add `Resource::{get, post, etc...}` methods for more concisely adding routes that don't need additional guards.
- Add `web::Payload::to_bytes[_limited]()` helper methods.
- Add missing constructors on `HttpResponse` for several status codes.
- Add `http::header::ContentLength` typed header.
- Implement `Default` for `web::Data`.
- Implement `serde::Deserialize` for `web::Data`.
- Add `rustls-0_20` crate feature, which the existing `rustls` feature now aliases.

### Changed

- Handler functions can now receive up to 16 extractor parameters.
- The `Compress` middleware no longer compresses image or video content.
- Hide sensitive header values in `HttpRequest`'s `Debug` output.
- Minimum supported Rust version (MSRV) is now 1.68 due to transitive `time` dependency.

## 4.3.1

### Added

- Add support for custom methods with the `#[route]` macro. [#2969]

[#2969]: https://github.com/actix/actix-web/pull/2969

## 4.3.0

### Added

- Add `ContentDisposition::attachment()` constructor. [#2867]
- Add `ErrorHandlers::default_handler()` (as well as `default_handler_{server, client}()`) to make registering handlers for groups of response statuses easier. [#2784]
- Add `Logger::custom_response_replace()`. [#2631]
- Add rudimentary redirection service at `web::redirect()` / `web::Redirect`. [#1961]
- Add `guard::Acceptable` for matching against `Accept` header MIME types. [#2265]
- Add fallible versions of `test` helpers: `try_call_service()`, `try_call_and_read_body_json()`, `try_read_body()`, and `try_read_body_json()`. [#2961]

### Fixed

- Add `Allow` header to `Resource`'s default responses when no routes are matched. [#2949]

[#1961]: https://github.com/actix/actix-web/pull/1961
[#2265]: https://github.com/actix/actix-web/pull/2265
[#2631]: https://github.com/actix/actix-web/pull/2631
[#2784]: https://github.com/actix/actix-web/pull/2784
[#2867]: https://github.com/actix/actix-web/pull/2867
[#2949]: https://github.com/actix/actix-web/pull/2949
[#2961]: https://github.com/actix/actix-web/pull/2961

## 4.2.1

### Fixed

- Bump minimum version of `actix-http` dependency to fix compatibility issue. [#2871]

[#2871]: https://github.com/actix/actix-web/pull/2871

## 4.2.0

### Added

- Add `#[routes]` macro to support multiple paths for one handler. [#2718]
- Add `ServiceRequest::{parts, request}()` getter methods. [#2786]
- Add configuration options for TLS handshake timeout via `HttpServer::{rustls, openssl}_with_config` methods. [#2752]

### Changed

- Minimum supported Rust version (MSRV) is now 1.59 due to transitive `time` dependency.

[#2718]: https://github.com/actix/actix-web/pull/2718
[#2752]: https://github.com/actix/actix-web/pull/2752
[#2786]: https://github.com/actix/actix-web/pull/2786

## 4.1.0

### Added

- Add `ServiceRequest::extract()` to make it easier to use extractors when writing middlewares. [#2647]
- Add `Route::wrap()` to allow individual routes to use middleware. [#2725]
- Add `ServiceConfig::default_service()`. [#2338] [#2743]
- Implement `ResponseError` for `std::convert::Infallible`

### Changed

- Minimum supported Rust version (MSRV) is now 1.56 due to transitive `hashbrown` dependency.

### Fixed

- Clear connection-level data on `HttpRequest` drop. [#2742]

[#2338]: https://github.com/actix/actix-web/pull/2338
[#2647]: https://github.com/actix/actix-web/pull/2647
[#2725]: https://github.com/actix/actix-web/pull/2725
[#2742]: https://github.com/actix/actix-web/pull/2742
[#2743]: https://github.com/actix/actix-web/pull/2743

## 4.0.1

### Fixed

- Use stable version in readme example.

## 4.0.0

### Dependencies

- Updated `actix-*` to Tokio v1-based versions. [#1813]
- Updated `actix-web-codegen` to `4.0.0`.
- Updated `cookie` to `0.16`. [#2555]
- Updated `language-tags` to `0.3`.
- Updated `rand` to `0.8`.
- Updated `rustls` to `0.20`. [#2414]
- Updated `tokio` to `1`.

### Added

- Crate Features:
  - `cookies`; enabled by default. [#2619]
  - `compress-brotli`; enabled by default. [#2618]
  - `compress-gzip`; enabled by default. [#2618]
  - `compress-zstd`; enabled by default. [#2618]
  - `macros`; enables routing and runtime macros, enabled by default. [#2619]
- Types:
  - `CustomizeResponder` for customizing response. [#2510]
  - `dev::ServerHandle` re-export from `actix-server`. [#2442]
  - `dev::ServiceFactory` re-export from `actix-service`. [#2325]
  - `guard::GuardContext` for use with the `Guard` trait. [#2552]
  - `http::header::AcceptEncoding` typed header. [#2482]
  - `http::header::Range` typed header. [#2485]
  - `http::KeepAlive` re-export from `actix-http`. [#2625]
  - `middleware::Compat` that boxes middleware types like `Logger` and `Compress` to be used with constrained type bounds. [#1865]
  - `web::Header` extractor for extracting typed HTTP headers in handlers. [#2094]
- Methods:
  - `dev::ServiceRequest::guard_ctx()` for obtaining a guard context. [#2552]
  - `dev::ServiceRequest::parts_mut()`. [#2177]
  - `dev::ServiceResponse::map_into_{left,right}_body()` and `HttpResponse::map_into_boxed_body()`. [#2468]
  - `Either<web::Json<T>, web::Form<T>>::into_inner()` which returns the inner type for whichever variant was created. Also works for `Either<web::Form<T>, web::Json<T>>`. [#1894]
  - `http::header::AcceptLanguage::{ranked, preference}()`. [#2480]
  - `HttpResponse::add_removal_cookie()`. [#2586]
  - `HttpResponse::map_into_{left,right}_body()` and `HttpResponse::map_into_boxed_body()`. [#2468]
  - `HttpServer::worker_max_blocking_threads` for setting block thread pool. [#2200]
  - `middleware::Logger::log_target()` to allow customize. [#2594]
  - `Responder::customize()` trait method that wraps responder in `CustomizeResponder`. [#2510]
  - `Route::service()` for using hand-written services as handlers. [#2262]
  - `ServiceResponse::into_parts()`. [#2499]
  - `TestServer::client_headers()` method. [#2097]
  - `web::ServiceConfig::configure()` to allow easy nesting of configuration functions. [#1988]
- Trait Implementations:
  - Implement `Debug` for `DefaultHeaders`. [#2510]
  - Implement `FromRequest` for `ConnectionInfo` and `PeerAddr`. [#2263]
  - Implement `FromRequest` for `Method`. [#2263]
  - Implement `FromRequest` for `Uri`. [#2263]
  - Implement `Hash` for `http::header::Encoding`. [#2501]
  - Implement `Responder` for `Vec<u8>`. [#2625]
- Misc:
  - `#[actix_web::test]` macro for setting up tests with a runtime. [#2409]
  - Enable registering a vec of services of the same type to `App` [#1933]
  - Add `services!` macro for helping register multiple services to `App`. [#1933]
  - Option to allow `Json` extractor to work without a `Content-Type` header present. [#2362]
  - Connection data set through the `HttpServer::on_connect` callback is now accessible only from the new `HttpRequest::conn_data()` and `ServiceRequest::conn_data()` methods. [#2491]

### Changed

- Functions:
  - `guard::fn_guard` functions now receives a `&GuardContext`. [#2552]
  - `guard::Not` is now generic over the type of guard it wraps. [#2552]
  - `test::{call_service, read_response, read_response_json, send_request}()` now receive a `&Service`. [#1905]
  - Some guard functions now return `impl Guard` and their concrete types are made private: `guard::Header` and all the method guards. [#2552]
  - Rename `test::{default_service => status_service}()`. Old name is deprecated. [#2518]
  - Rename `test::{read_response_json => call_and_read_body_json}()`. Old name is deprecated. [#2518]
  - Rename `test::{read_response => call_and_read_body}()`. Old name is deprecated. [#2518]
- Traits:
  - `guard::Guard::check` now receives a `&GuardContext`. [#2552]
  - `FromRequest::Config` associated type was removed. [#2233]
  - `Responder` trait has been reworked and now `Response`/`HttpResponse` synchronously, making it simpler and more performant. [#1891]
  - Rename `Factory` trait to `Handler`. [#1852]
- Types:
  - `App`'s `B` (body) type parameter been removed. As a result, `App`s can be returned from functions now. [#2493]
  - `Compress` middleware's response type is now `EitherBody<Encoder<B>>`. [#2448]
  - `error::BlockingError` is now a unit struct. It's now only triggered when blocking thread pool has shutdown. [#1957]
  - `ErrorHandlerResponse`'s response variants now use `ServiceResponse<EitherBody<B>>`. [#2515]
  - `ErrorHandlers` middleware's response types now use `ServiceResponse<EitherBody<B>>`. [#2515]
  - `http::header::Encoding` now only represents `Content-Encoding` types. [#2501]
  - `middleware::Condition` gained a broader middleware compatibility. [#2635]
  - `Resource` no longer require service body type to be boxed. [#2526]
  - `Scope` no longer require service body type to be boxed. [#2523]
  - `web::Path`s inner field is now private. [#1894]
  - `web::Payload`'s inner field is now private. [#2384]
  - Error enums are now marked `#[non_exhaustive]`. [#2148]
- Enum Variants:
  - `Either` now uses `Left`/`Right` variants (instead of `A`/`B`) [#1894]
  - Include size and limits in `JsonPayloadError::Overflow`. [#2162]
- Methods:
  - `App::data()` is deprecated; `App::app_data()` should be preferred. [#2271]
  - `dev::JsonBody::new()` returns a default limit of 32kB to be consistent with `JsonConfig` and the default behaviour of the `web::Json<T>` extractor. [#2010]
  - `dev::ServiceRequest::{into_parts, from_parts}()` can no longer fail. [#1893]
  - `dev::ServiceRequest::from_request` can no longer fail. [#1893]
  - `dev::ServiceResponse::error_response()` now uses body type of `BoxBody`. [#2201]
  - `dev::ServiceResponse::map_body()` closure receives and returns `B` instead of `ResponseBody<B>`. [#2201]
  - `http::header::ContentType::html()` now produces `text/html; charset=utf-8` instead of `text/html`. [#2423]
  - `HttpRequest::url_for`'s constructed URLs no longer contain query or fragment. [#2430]
  - `HttpResponseBuilder::json()` can now receive data by value and reference. [#1903]
  - `HttpServer::{listen_rustls, bind_rustls}()` now honor the ALPN protocols in the configuration parameter. [#2226]
  - `middleware::NormalizePath()` now will not try to normalize URIs with no valid path [#2246]
  - `test::TestRequest::param()` now accepts more than just static strings. [#2172]
  - `web::Data::into_inner()` and `Data::get_ref()` no longer require `T: Sized`. [#2403]
  - Rename `HttpServer::{client_timeout => client_request_timeout}()`. [#2611]
  - Rename `HttpServer::{client_shutdown => client_disconnect_timeout}()`. [#2611]
  - Rename `http::header::Accept::{mime_precedence => ranked}()`. [#2480]
  - Rename `http::header::Accept::{mime_preference => preference}()`. [#2480]
  - Rename `middleware::DefaultHeaders::{content_type => add_content_type}()`. [#1875]
  - Rename `dev::ConnectionInfo::{remote_addr => peer_addr}`, deprecating the old name. [#2554]
- Trait Implementations:
  - `HttpResponse` can now be used as a `Responder` with any body type. [#2567]
- Misc:
  - Maximum number of handler extractors has increased to 12. [#2582]
  - The default `TrailingSlash` behavior is now `Trim`, in line with existing documentation. See migration guide for implications. [#1875]
  - `Result` extractor wrapper can now convert error types. [#2581]
  - Compress middleware will return `406 Not Acceptable` when no content encoding is acceptable to the client. [#2344]
  - Adjusted default JSON payload limit to 2MB (from 32kb). [#2162]
  - All error trait bounds in server service builders have changed from `Into<Error>` to `Into<Response<BoxBody>>`. [#2253]
  - All error trait bounds in message body and stream impls changed from `Into<Error>` to `Into<Box<dyn std::error::Error>>`. [#2253]
  - Improve spec compliance of `dev::ConnectionInfo` extractor. [#2282]
  - Associated types in `FromRequest` implementation for `Option` and `Result` have changed. [#2581]
  - Reduce the level from `error` to `debug` for the log line that is emitted when a `500 Internal Server Error` is built using `HttpResponse::from_error`. [#2201]
  - Minimum supported Rust version (MSRV) is now 1.54.

### Fixed

- Auto-negotiation of content encoding is more fault-tolerant when using the `Compress` middleware. [#2501]
- Scope and Resource middleware can access data items set on their own layer. [#2288]
- Multiple calls to `App::data()` with the same type now keeps the latest call's data. [#1906]
- Typed headers containing lists that require one or more items now enforce this minimum. [#2482]
- `dev::ConnectionInfo::peer_addr` will no longer return the port number. [#2554]
- `dev::ConnectionInfo::realip_remote_addr` will no longer return the port number if sourcing the IP from the peer's socket address. [#2554]
- Accept wildcard `*` items in `AcceptLanguage`. [#2480]
- Relax `Unpin` bound on `S` (stream) parameter of `HttpResponseBuilder::streaming`. [#2448]
- Fix quality parse error in `http::header::AcceptEncoding` typed header. [#2344]
- Double ampersand in `middleware::Logger` format is escaped correctly. [#2067]
- Added the underlying parse error to `test::read_body_json`'s panic message. [#1812]

### Security

- `cookie` upgrade addresses [`RUSTSEC-2020-0071`].

[`rustsec-2020-0071`]: https://rustsec.org/advisories/RUSTSEC-2020-0071.html

### Removed

- Crate Features:
  - `compress` feature. [#2065]
- Functions:
  - `test::load_stream` and `test::load_body`; replace usage with `body::to_bytes`. [#2518]
  - `test::start_with`; moved to new `actix-test` crate. [#2112]
  - `test::start`; moved to new `actix-test` crate. [#2112]
  - `test::unused_addr`; moved to new `actix-test` crate. [#2112]
- Traits:
  - `BodyEncoding`; signalling content encoding is now only done via the `Content-Encoding` header. [#2565]
- Types:
  - `dev::{BodySize, MessageBody, SizedStream}` re-exports; they are exposed through the `body` module. [#2468]
  - `EitherExtractError` direct export. [#2510]
  - `rt::{Arbiter, ArbiterHandle}` re-exports. [#2619]
  - `test::TestServer`; moved to new `actix-test` crate. [#2112]
  - `test::TestServerConfig`; moved to new `actix-test` crate. [#2112]
  - `web::HttpRequest` re-export. [#2663]
  - `web::HttpResponse` re-export. [#2663]
- Methods:
  - `AppService::set_service_data`; for custom HTTP service factories adding application data, use the layered data model by calling `ServiceRequest::add_data_container` when handling requests instead. [#1906]
  - `dev::ConnectionInfo::get`. [#2487]
  - `dev::ServiceResponse::checked_expr`. [#2401]
  - `HttpRequestBuilder::del_cookie`. [#2591]
  - `HttpResponse::take_body` and old `HttpResponse::into_body` method that casted body type. [#2201]
  - `HttpResponseBuilder::json2()`. [#1903]
  - `middleware::Compress::new`; restricting compression algorithm is done through feature flags. [#2501]
  - `test::TestRequest::with_header()`; use `test::TestRequest::default().insert_header()`. [#1869]
- Trait Implementations:
  - Implementation of `From<either::Either>` for `Either` crate. [#2516]
  - Implementation of `Future` for `HttpResponse`. [#2601]
- Misc:
  - The `client` module was removed; use the `awc` crate directly. [871ca5e4]
  - `middleware::{normalize, err_handlers}` modules; all necessary middleware types are now exposed in the `middleware` module.

[#1812]: https://github.com/actix/actix-web/pull/1812
[#1813]: https://github.com/actix/actix-web/pull/1813
[#1852]: https://github.com/actix/actix-web/pull/1852
[#1865]: https://github.com/actix/actix-web/pull/1865
[#1869]: https://github.com/actix/actix-web/pull/1869
[#1875]: https://github.com/actix/actix-web/pull/1875
[#1878]: https://github.com/actix/actix-web/pull/1878
[#1891]: https://github.com/actix/actix-web/pull/1891
[#1893]: https://github.com/actix/actix-web/pull/1893
[#1894]: https://github.com/actix/actix-web/pull/1894
[#1903]: https://github.com/actix/actix-web/pull/1903
[#1905]: https://github.com/actix/actix-web/pull/1905
[#1906]: https://github.com/actix/actix-web/pull/1906
[#1933]: https://github.com/actix/actix-web/pull/1933
[#1957]: https://github.com/actix/actix-web/pull/1957
[#1957]: https://github.com/actix/actix-web/pull/1957
[#1981]: https://github.com/actix/actix-web/pull/1981
[#1988]: https://github.com/actix/actix-web/pull/1988
[#2010]: https://github.com/actix/actix-web/pull/2010
[#2065]: https://github.com/actix/actix-web/pull/2065
[#2067]: https://github.com/actix/actix-web/pull/2067
[#2093]: https://github.com/actix/actix-web/pull/2093
[#2094]: https://github.com/actix/actix-web/pull/2094
[#2097]: https://github.com/actix/actix-web/pull/2097
[#2112]: https://github.com/actix/actix-web/pull/2112
[#2148]: https://github.com/actix/actix-web/pull/2148
[#2162]: https://github.com/actix/actix-web/pull/2162
[#2172]: https://github.com/actix/actix-web/pull/2172
[#2177]: https://github.com/actix/actix-web/pull/2177
[#2200]: https://github.com/actix/actix-web/pull/2200
[#2201]: https://github.com/actix/actix-web/pull/2201
[#2201]: https://github.com/actix/actix-web/pull/2201
[#2233]: https://github.com/actix/actix-web/pull/2233
[#2246]: https://github.com/actix/actix-web/pull/2246
[#2250]: https://github.com/actix/actix-web/pull/2250
[#2253]: https://github.com/actix/actix-web/pull/2253
[#2262]: https://github.com/actix/actix-web/pull/2262
[#2263]: https://github.com/actix/actix-web/pull/2263
[#2271]: https://github.com/actix/actix-web/pull/2271
[#2282]: https://github.com/actix/actix-web/pull/2282
[#2288]: https://github.com/actix/actix-web/pull/2288
[#2325]: https://github.com/actix/actix-web/pull/2325
[#2344]: https://github.com/actix/actix-web/pull/2344
[#2362]: https://github.com/actix/actix-web/pull/2362
[#2379]: https://github.com/actix/actix-web/pull/2379
[#2384]: https://github.com/actix/actix-web/pull/2384
[#2401]: https://github.com/actix/actix-web/pull/2401
[#2403]: https://github.com/actix/actix-web/pull/2403
[#2409]: https://github.com/actix/actix-web/pull/2409
[#2414]: https://github.com/actix/actix-web/pull/2414
[#2423]: https://github.com/actix/actix-web/pull/2423
[#2430]: https://github.com/actix/actix-web/pull/2430
[#2442]: https://github.com/actix/actix-web/pull/2442
[#2446]: https://github.com/actix/actix-web/pull/2446
[#2448]: https://github.com/actix/actix-web/pull/2448
[#2468]: https://github.com/actix/actix-web/pull/2468
[#2474]: https://github.com/actix/actix-web/pull/2474
[#2480]: https://github.com/actix/actix-web/pull/2480
[#2482]: https://github.com/actix/actix-web/pull/2482
[#2484]: https://github.com/actix/actix-web/pull/2484
[#2485]: https://github.com/actix/actix-web/pull/2485
[#2487]: https://github.com/actix/actix-web/pull/2487
[#2491]: https://github.com/actix/actix-web/pull/2491
[#2492]: https://github.com/actix/actix-web/pull/2492
[#2493]: https://github.com/actix/actix-web/pull/2493
[#2499]: https://github.com/actix/actix-web/pull/2499
[#2501]: https://github.com/actix/actix-web/pull/2501
[#2510]: https://github.com/actix/actix-web/pull/2510
[#2515]: https://github.com/actix/actix-web/pull/2515
[#2516]: https://github.com/actix/actix-web/pull/2516
[#2518]: https://github.com/actix/actix-web/pull/2518
[#2523]: https://github.com/actix/actix-web/pull/2523
[#2526]: https://github.com/actix/actix-web/pull/2526
[#2552]: https://github.com/actix/actix-web/pull/2552
[#2554]: https://github.com/actix/actix-web/pull/2554
[#2555]: https://github.com/actix/actix-web/pull/2555
[#2565]: https://github.com/actix/actix-web/pull/2565
[#2567]: https://github.com/actix/actix-web/pull/2567
[#2569]: https://github.com/actix/actix-web/pull/2569
[#2581]: https://github.com/actix/actix-web/pull/2581
[#2582]: https://github.com/actix/actix-web/pull/2582
[#2584]: https://github.com/actix/actix-web/pull/2584
[#2585]: https://github.com/actix/actix-web/pull/2585
[#2586]: https://github.com/actix/actix-web/pull/2586
[#2591]: https://github.com/actix/actix-web/pull/2591
[#2594]: https://github.com/actix/actix-web/pull/2594
[#2601]: https://github.com/actix/actix-web/pull/2601
[#2611]: https://github.com/actix/actix-web/pull/2611
[#2619]: https://github.com/actix/actix-web/pull/2619
[#2625]: https://github.com/actix/actix-web/pull/2625
[#2635]: https://github.com/actix/actix-web/pull/2635
[#2659]: https://github.com/actix/actix-web/pull/2659
[#2663]: https://github.com/actix/actix-web/pull/2663
[871ca5e4]: https://github.com/actix/actix-web/commit/871ca5e4ae2bdc22d1ea02701c2992fa8d04aed7

<details>
<summary>4.0.0 Pre-Releases</summary>

## 4.0.0-rc.3

### Changed

- `middleware::Condition` gained a broader compatibility; `Compat` is needed in fewer cases. [#2635]

### Added

- Implement `Responder` for `Vec<u8>`. [#2625]
- Re-export `KeepAlive` in `http` mod. [#2625]

[#2625]: https://github.com/actix/actix-web/pull/2625
[#2635]: https://github.com/actix/actix-web/pull/2635

## 4.0.0-rc.2

### Added

- On-by-default `macros` feature flag to enable routing and runtime macros. [#2619]

### Removed

- `rt::{Arbiter, ArbiterHandle}` re-exports. [#2619]

[#2619]: https://github.com/actix/actix-web/pull/2619

## 4.0.0-rc.1

### Changed

- Rename `HttpServer::{client_timeout => client_request_timeout}`. [#2611]
- Rename `HttpServer::{client_shutdown => client_disconnect_timeout}`. [#2611]

### Removed

- `impl Future for HttpResponse`. [#2601]

[#2601]: https://github.com/actix/actix-web/pull/2601
[#2611]: https://github.com/actix/actix-web/pull/2611

## 4.0.0-beta.21

### Added

- `HttpResponse::add_removal_cookie`. [#2586]
- `Logger::log_target`. [#2594]

### Removed

- `HttpRequest::req_data[_mut]()`; request-local data is still available through `.extensions()`. [#2585]
- `HttpRequestBuilder::del_cookie`. [#2591]

[#2585]: https://github.com/actix/actix-web/pull/2585
[#2586]: https://github.com/actix/actix-web/pull/2586
[#2591]: https://github.com/actix/actix-web/pull/2591
[#2594]: https://github.com/actix/actix-web/pull/2594

## 4.0.0-beta.20

### Added

- `GuardContext::header` [#2569]
- `ServiceConfig::configure` to allow easy nesting of configuration functions. [#1988]

### Changed

- `HttpResponse` can now be used as a `Responder` with any body type. [#2567]
- `Result` extractor wrapper can now convert error types. [#2581]
- Associated types in `FromRequest` impl for `Option` and `Result` has changed. [#2581]
- Maximum number of handler extractors has increased to 12. [#2582]
- Removed bound `<B as MessageBody>::Error: Debug` in test utility functions in order to support returning opaque apps. [#2584]

[#1988]: https://github.com/actix/actix-web/pull/1988
[#2567]: https://github.com/actix/actix-web/pull/2567
[#2569]: https://github.com/actix/actix-web/pull/2569
[#2581]: https://github.com/actix/actix-web/pull/2581
[#2582]: https://github.com/actix/actix-web/pull/2582
[#2584]: https://github.com/actix/actix-web/pull/2584

## 4.0.0-beta.19

### Added

- `impl Hash` for `http::header::Encoding`. [#2501]
- `AcceptEncoding::negotiate()`. [#2501]

### Changed

- `AcceptEncoding::preference` now returns `Option<Preference<Encoding>>`. [#2501]
- Rename methods `BodyEncoding::{encoding => encode_with, get_encoding => preferred_encoding}`. [#2501]
- `http::header::Encoding` now only represents `Content-Encoding` types. [#2501]

### Fixed

- Auto-negotiation of content encoding is more fault-tolerant when using the `Compress` middleware. [#2501]

### Removed

- `Compress::new`; restricting compression algorithm is done through feature flags. [#2501]
- `BodyEncoding` trait; signalling content encoding is now only done via the `Content-Encoding` header. [#2565]

[#2501]: https://github.com/actix/actix-web/pull/2501
[#2565]: https://github.com/actix/actix-web/pull/2565

## 4.0.0-beta.18

### Changed

- Update `cookie` dependency (re-exported) to `0.16`. [#2555]
- Minimum supported Rust version (MSRV) is now 1.54.

### Security

- `cookie` upgrade addresses [`RUSTSEC-2020-0071`].

[#2555]: https://github.com/actix/actix-web/pull/2555
[`rustsec-2020-0071`]: https://rustsec.org/advisories/RUSTSEC-2020-0071.html

## 4.0.0-beta.17

### Added

- `guard::GuardContext` for use with the `Guard` trait. [#2552]
- `ServiceRequest::guard_ctx` for obtaining a guard context. [#2552]

### Changed

- `Guard` trait now receives a `&GuardContext`. [#2552]
- `guard::fn_guard` functions now receives a `&GuardContext`. [#2552]
- Some guards now return `impl Guard` and their concrete types are made private: `guard::Header` and all the method guards. [#2552]
- The `Not` guard is now generic over the type of guard it wraps. [#2552]

### Fixed

- Rename `ConnectionInfo::{remote_addr => peer_addr}`, deprecating the old name. [#2554]
- `ConnectionInfo::peer_addr` will not return the port number. [#2554]
- `ConnectionInfo::realip_remote_addr` will not return the port number if sourcing the IP from the peer's socket address. [#2554]

[#2552]: https://github.com/actix/actix-web/pull/2552
[#2554]: https://github.com/actix/actix-web/pull/2554

## 4.0.0-beta.16

### Changed

- No longer require `Scope` service body type to be boxed. [#2523]
- No longer require `Resource` service body type to be boxed. [#2526]

[#2523]: https://github.com/actix/actix-web/pull/2523
[#2526]: https://github.com/actix/actix-web/pull/2526

## 4.0.0-beta.15

### Added

- Method on `Responder` trait (`customize`) for customizing responders and `CustomizeResponder` struct. [#2510]
- Implement `Debug` for `DefaultHeaders`. [#2510]

### Changed

- Align `DefaultHeader` method terminology, deprecating previous methods. [#2510]
- Response service types in `ErrorHandlers` middleware now use `ServiceResponse<EitherBody<B>>` to allow changing the body type. [#2515]
- Both variants in `ErrorHandlerResponse` now use `ServiceResponse<EitherBody<B>>`. [#2515]
- Rename `test::{default_service => simple_service}`. Old name is deprecated. [#2518]
- Rename `test::{read_response_json => call_and_read_body_json}`. Old name is deprecated. [#2518]
- Rename `test::{read_response => call_and_read_body}`. Old name is deprecated. [#2518]
- Relax body type and error bounds on test utilities. [#2518]

### Removed

- Top-level `EitherExtractError` export. [#2510]
- Conversion implementations for `either` crate. [#2516]
- `test::load_stream` and `test::load_body`; replace usage with `body::to_bytes`. [#2518]

[#2510]: https://github.com/actix/actix-web/pull/2510
[#2515]: https://github.com/actix/actix-web/pull/2515
[#2516]: https://github.com/actix/actix-web/pull/2516
[#2518]: https://github.com/actix/actix-web/pull/2518

## 4.0.0-beta.14

### Added

- Methods on `AcceptLanguage`: `ranked` and `preference`. [#2480]
- `AcceptEncoding` typed header. [#2482]
- `Range` typed header. [#2485]
- `HttpResponse::map_into_{left,right}_body` and `HttpResponse::map_into_boxed_body`. [#2468]
- `ServiceResponse::map_into_{left,right}_body` and `HttpResponse::map_into_boxed_body`. [#2468]
- Connection data set through the `HttpServer::on_connect` callback is now accessible only from the new `HttpRequest::conn_data()` and `ServiceRequest::conn_data()` methods. [#2491]
- `HttpRequest::{req_data,req_data_mut}`. [#2487]
- `ServiceResponse::into_parts`. [#2499]

### Changed

- Rename `Accept::{mime_precedence => ranked}`. [#2480]
- Rename `Accept::{mime_preference => preference}`. [#2480]
- Un-deprecate `App::data_factory`. [#2484]
- `HttpRequest::url_for` no longer constructs URLs with query or fragment components. [#2430]
- Remove `B` (body) type parameter on `App`. [#2493]
- Add `B` (body) type parameter on `Scope`. [#2492]
- Request-local data container is no longer part of a `RequestHead`. Instead it is a distinct part of a `Request`. [#2487]

### Fixed

- Accept wildcard `*` items in `AcceptLanguage`. [#2480]
- Re-exports `dev::{BodySize, MessageBody, SizedStream}`. They are exposed through the `body` module. [#2468]
- Typed headers containing lists that require one or more items now enforce this minimum. [#2482]

### Removed

- `ConnectionInfo::get`. [#2487]

[#2430]: https://github.com/actix/actix-web/pull/2430
[#2468]: https://github.com/actix/actix-web/pull/2468
[#2480]: https://github.com/actix/actix-web/pull/2480
[#2482]: https://github.com/actix/actix-web/pull/2482
[#2484]: https://github.com/actix/actix-web/pull/2484
[#2485]: https://github.com/actix/actix-web/pull/2485
[#2487]: https://github.com/actix/actix-web/pull/2487
[#2491]: https://github.com/actix/actix-web/pull/2491
[#2492]: https://github.com/actix/actix-web/pull/2492
[#2493]: https://github.com/actix/actix-web/pull/2493
[#2499]: https://github.com/actix/actix-web/pull/2499

## 4.0.0-beta.13

### Changed

- Update `actix-tls` to `3.0.0-rc.1`. [#2474]

[#2474]: https://github.com/actix/actix-web/pull/2474

## 4.0.0-beta.12

### Changed

- Compress middleware's response type is now `AnyBody<Encoder<B>>`. [#2448]

### Fixed

- Relax `Unpin` bound on `S` (stream) parameter of `HttpResponseBuilder::streaming`. [#2448]

### Removed

- `dev::ResponseBody` re-export; is function is replaced by the new `dev::AnyBody` enum. [#2446]

[#2446]: https://github.com/actix/actix-web/pull/2446
[#2448]: https://github.com/actix/actix-web/pull/2448

## 4.0.0-beta.11

### Added

- Re-export `dev::ServerHandle` from `actix-server`. [#2442]

### Changed

- `ContentType::html` now produces `text/html; charset=utf-8` instead of `text/html`. [#2423]
- Update `actix-server` to `2.0.0-beta.9`. [#2442]

[#2423]: https://github.com/actix/actix-web/pull/2423
[#2442]: https://github.com/actix/actix-web/pull/2442

## 4.0.0-beta.10

### Added

- Option to allow `Json` extractor to work without a `Content-Type` header present. [#2362]
- `#[actix_web::test]` macro for setting up tests with a runtime. [#2409]

### Changed

- Associated type `FromRequest::Config` was removed. [#2233]
- Inner field made private on `web::Payload`. [#2384]
- `Data::into_inner` and `Data::get_ref` no longer requires `T: Sized`. [#2403]
- Updated rustls to v0.20. [#2414]
- Minimum supported Rust version (MSRV) is now 1.52.

### Removed

- Useless `ServiceResponse::checked_expr` method. [#2401]

[#2233]: https://github.com/actix/actix-web/pull/2233
[#2362]: https://github.com/actix/actix-web/pull/2362
[#2384]: https://github.com/actix/actix-web/pull/2384
[#2401]: https://github.com/actix/actix-web/pull/2401
[#2403]: https://github.com/actix/actix-web/pull/2403
[#2409]: https://github.com/actix/actix-web/pull/2409
[#2414]: https://github.com/actix/actix-web/pull/2414

## 4.0.0-beta.9

### Added

- Re-export actix-service `ServiceFactory` in `dev` module. [#2325]

### Changed

- Compress middleware will return 406 Not Acceptable when no content encoding is acceptable to the client. [#2344]
- Move `BaseHttpResponse` to `dev::Response`. [#2379]
- Enable `TestRequest::param` to accept more than just static strings. [#2172]
- Minimum supported Rust version (MSRV) is now 1.51.

### Fixed

- Fix quality parse error in Accept-Encoding header. [#2344]
- Re-export correct type at `web::HttpResponse`. [#2379]

[#2172]: https://github.com/actix/actix-web/pull/2172
[#2325]: https://github.com/actix/actix-web/pull/2325
[#2344]: https://github.com/actix/actix-web/pull/2344
[#2379]: https://github.com/actix/actix-web/pull/2379

## 4.0.0-beta.8

### Added

- Add `ServiceRequest::parts_mut`. [#2177]
- Add extractors for `Uri` and `Method`. [#2263]
- Add extractors for `ConnectionInfo` and `PeerAddr`. [#2263]
- Add `Route::service` for using hand-written services as handlers. [#2262]

### Changed

- Change compression algorithm features flags. [#2250]
- Deprecate `App::data` and `App::data_factory`. [#2271]
- Smarter extraction of `ConnectionInfo` parts. [#2282]

### Fixed

- Scope and Resource middleware can access data items set on their own layer. [#2288]

[#2177]: https://github.com/actix/actix-web/pull/2177
[#2250]: https://github.com/actix/actix-web/pull/2250
[#2271]: https://github.com/actix/actix-web/pull/2271
[#2262]: https://github.com/actix/actix-web/pull/2262
[#2263]: https://github.com/actix/actix-web/pull/2263
[#2282]: https://github.com/actix/actix-web/pull/2282
[#2288]: https://github.com/actix/actix-web/pull/2288

## 4.0.0-beta.7

### Added

- `HttpServer::worker_max_blocking_threads` for setting block thread pool. [#2200]

### Changed

- Adjusted default JSON payload limit to 2MB (from 32kb) and included size and limits in the `JsonPayloadError::Overflow` error variant. [#2162]
- `ServiceResponse::error_response` now uses body type of `Body`. [#2201]
- `ServiceResponse::checked_expr` now returns a `Result`. [#2201]
- Update `language-tags` to `0.3`.
- `ServiceResponse::take_body`. [#2201]
- `ServiceResponse::map_body` closure receives and returns `B` instead of `ResponseBody<B>` types. [#2201]
- All error trait bounds in server service builders have changed from `Into<Error>` to `Into<Response<AnyBody>>`. [#2253]
- All error trait bounds in message body and stream impls changed from `Into<Error>` to `Into<Box<dyn std::error::Error>>`. [#2253]
- `HttpServer::{listen_rustls(), bind_rustls()}` now honor the ALPN protocols in the configuration parameter. [#2226]
- `middleware::normalize` now will not try to normalize URIs with no valid path [#2246]

### Removed

- `HttpResponse::take_body` and old `HttpResponse::into_body` method that casted body type. [#2201]

[#2162]: https://github.com/actix/actix-web/pull/2162
[#2200]: https://github.com/actix/actix-web/pull/2200
[#2201]: https://github.com/actix/actix-web/pull/2201
[#2253]: https://github.com/actix/actix-web/pull/2253
[#2246]: https://github.com/actix/actix-web/pull/2246

## 4.0.0-beta.6

### Added

- `HttpResponse` and `HttpResponseBuilder` types. [#2065]

### Changed

- Most error types are now marked `#[non_exhaustive]`. [#2148]
- Methods on `ContentDisposition` that took `T: AsRef<str>` now take `impl AsRef<str>`.

[#2065]: https://github.com/actix/actix-web/pull/2065
[#2148]: https://github.com/actix/actix-web/pull/2148

## 4.0.0-beta.5

### Added

- `Header` extractor for extracting common HTTP headers in handlers. [#2094]
- Added `TestServer::client_headers` method. [#2097]

### Changed

- `CustomResponder` would return error as `HttpResponse` when `CustomResponder::with_header` failed instead of skipping. (Only the first error is kept when multiple error occur) [#2093]

### Fixed

- Double ampersand in Logger format is escaped correctly. [#2067]

### Removed

- The `client` mod was removed. Clients should now use `awc` directly. [871ca5e4](https://github.com/actix/actix-web/commit/871ca5e4ae2bdc22d1ea02701c2992fa8d04aed7)
- Integration testing was moved to new `actix-test` crate. Namely these items from the `test` module: `TestServer`, `TestServerConfig`, `start`, `start_with`, and `unused_addr`. [#2112]

[#2067]: https://github.com/actix/actix-web/pull/2067
[#2093]: https://github.com/actix/actix-web/pull/2093
[#2094]: https://github.com/actix/actix-web/pull/2094
[#2097]: https://github.com/actix/actix-web/pull/2097
[#2112]: https://github.com/actix/actix-web/pull/2112

## 4.0.0-beta.4

### Changed

- Feature `cookies` is now optional and enabled by default. [#1981]
- `JsonBody::new` returns a default limit of 32kB to be consistent with `JsonConfig` and the default behaviour of the `web::Json<T>` extractor. [#2010]

[#1981]: https://github.com/actix/actix-web/pull/1981
[#2010]: https://github.com/actix/actix-web/pull/2010

## 4.0.0-beta.3

- Update `actix-web-codegen` to `0.5.0-beta.1`.

## 4.0.0-beta.2

### Added

- The method `Either<web::Json<T>, web::Form<T>>::into_inner()` which returns the inner type for whichever variant was created. Also works for `Either<web::Form<T>, web::Json<T>>`. [#1894]
- Add `services!` macro for helping register multiple services to `App`. [#1933]
- Enable registering a vec of services of the same type to `App` [#1933]

### Changed

- Rework `Responder` trait to be sync and returns `Response`/`HttpResponse` directly. Making it simpler and more performant. [#1891]
- `ServiceRequest::into_parts` and `ServiceRequest::from_parts` can no longer fail. [#1893]
- `ServiceRequest::from_request` can no longer fail. [#1893]
- Our `Either` type now uses `Left`/`Right` variants (instead of `A`/`B`) [#1894]
- `test::{call_service, read_response, read_response_json, send_request}` take `&Service` in argument [#1905]
- `App::wrap_fn`, `Resource::wrap_fn` and `Scope::wrap_fn` provide `&Service` in closure argument. [#1905]
- `web::block` no longer requires the output is a Result. [#1957]

### Fixed

- Multiple calls to `App::data` with the same type now keeps the latest call's data. [#1906]

### Removed

- Public field of `web::Path` has been made private. [#1894]
- Public field of `web::Query` has been made private. [#1894]
- `TestRequest::with_header`; use `TestRequest::default().insert_header()`. [#1869]
- `AppService::set_service_data`; for custom HTTP service factories adding application data, use the layered data model by calling `ServiceRequest::add_data_container` when handling requests instead. [#1906]

[#1891]: https://github.com/actix/actix-web/pull/1891
[#1893]: https://github.com/actix/actix-web/pull/1893
[#1894]: https://github.com/actix/actix-web/pull/1894
[#1869]: https://github.com/actix/actix-web/pull/1869
[#1905]: https://github.com/actix/actix-web/pull/1905
[#1906]: https://github.com/actix/actix-web/pull/1906
[#1933]: https://github.com/actix/actix-web/pull/1933
[#1957]: https://github.com/actix/actix-web/pull/1957

## 4.0.0-beta.1

### Added

- `Compat` middleware enabling generic response body/error type of middlewares like `Logger` and `Compress` to be used in `middleware::Condition` and `Resource`, `Scope` services. [#1865]

### Changed

- Update `actix-*` dependencies to tokio `1.0` based versions. [#1813]
- Bumped `rand` to `0.8`.
- Update `rust-tls` to `0.19`. [#1813]
- Rename `Handler` to `HandlerService` and rename `Factory` to `Handler`. [#1852]
- The default `TrailingSlash` is now `Trim`, in line with existing documentation. See migration guide for implications. [#1875]
- Rename `DefaultHeaders::{content_type => add_content_type}`. [#1875]
- MSRV is now 1.46.0.

### Fixed

- Added the underlying parse error to `test::read_body_json`'s panic message. [#1812]

### Removed

- Public modules `middleware::{normalize, err_handlers}`. All necessary middleware types are now exposed directly by the `middleware` module.
- Remove `actix-threadpool` as dependency. `actix_threadpool::BlockingError` error type can be imported from `actix_web::error` module. [#1878]

[#1812]: https://github.com/actix/actix-web/pull/1812
[#1813]: https://github.com/actix/actix-web/pull/1813
[#1852]: https://github.com/actix/actix-web/pull/1852
[#1865]: https://github.com/actix/actix-web/pull/1865
[#1875]: https://github.com/actix/actix-web/pull/1875
[#1878]: https://github.com/actix/actix-web/pull/1878

</details>

## 3.3.3

### Changed

- Soft-deprecate `NormalizePath::default()`, noting upcoming behavior change in v4. [#2529]

[#2529]: https://github.com/actix/actix-web/pull/2529

## 3.3.2

### Fixed

- Removed an occasional `unwrap` on `None` panic in `NormalizePathNormalization`. [#1762]
- Fix `match_pattern()` returning `None` for scope with empty path resource. [#1798]
- Increase minimum `socket2` version. [#1803]

[#1762]: https://github.com/actix/actix-web/pull/1762
[#1798]: https://github.com/actix/actix-web/pull/1798
[#1803]: https://github.com/actix/actix-web/pull/1803

## 3.3.1

- Ensure `actix-http` dependency uses same `serde_urlencoded`.

## 3.3.0

### Added

- Add `Either<A, B>` extractor helper. [#1788]

### Changed

- Upgrade `serde_urlencoded` to `0.7`. [#1773]

[#1773]: https://github.com/actix/actix-web/pull/1773
[#1788]: https://github.com/actix/actix-web/pull/1788

## 3.2.0

### Added

- Implement `exclude_regex` for Logger middleware. [#1723]
- Add request-local data extractor `web::ReqData`. [#1748]
- Add ability to register closure for request middleware logging. [#1749]
- Add `app_data` to `ServiceConfig`. [#1757]
- Expose `on_connect` for access to the connection stream before request is handled. [#1754]

### Changed

- Updated `actix-web-codegen` dependency for access to new `#[route(...)]` multi-method macro.
- Print non-configured `Data<T>` type when attempting extraction. [#1743]
- Re-export `bytes::Buf{Mut}` in web module. [#1750]
- Upgrade `pin-project` to `1.0`.

[#1723]: https://github.com/actix/actix-web/pull/1723
[#1743]: https://github.com/actix/actix-web/pull/1743
[#1748]: https://github.com/actix/actix-web/pull/1748
[#1750]: https://github.com/actix/actix-web/pull/1750
[#1754]: https://github.com/actix/actix-web/pull/1754
[#1757]: https://github.com/actix/actix-web/pull/1757
[#1749]: https://github.com/actix/actix-web/pull/1749

## 3.1.0

### Changed

- Add `TrailingSlash::MergeOnly` behaviour to `NormalizePath`, which allows `NormalizePath` to retain any trailing slashes. [#1695]
- Remove bound `std::marker::Sized` from `web::Data` to support storing `Arc<dyn Trait>` via `web::Data::from` [#1710]

### Fixed

- `ResourceMap` debug printing is no longer infinitely recursive. [#1708]

[#1695]: https://github.com/actix/actix-web/pull/1695
[#1708]: https://github.com/actix/actix-web/pull/1708
[#1710]: https://github.com/actix/actix-web/pull/1710

## 3.0.2

### Fixed

- `NormalizePath` when used with `TrailingSlash::Trim` no longer trims the root path "/". [#1678]

[#1678]: https://github.com/actix/actix-web/pull/1678

## 3.0.1

### Changed

- `middleware::normalize::TrailingSlash` enum is now accessible. [#1673]

[#1673]: https://github.com/actix/actix-web/pull/1673

## 3.0.0

- No significant changes from `3.0.0-beta.4`.

## 3.0.0-beta.4

### Added

- `middleware::NormalizePath` now has configurable behavior for either always having a trailing slash, or as the new addition, always trimming trailing slashes. [#1639]

### Changed

- Update actix-codec and actix-utils dependencies. [#1634]
- `FormConfig` and `JsonConfig` configurations are now also considered when set using `App::data`. [#1641]
- `HttpServer::maxconn` is renamed to the more expressive `HttpServer::max_connections`. [#1655]
- `HttpServer::maxconnrate` is renamed to the more expressive `HttpServer::max_connection_rate`. [#1655]

[#1639]: https://github.com/actix/actix-web/pull/1639
[#1641]: https://github.com/actix/actix-web/pull/1641
[#1634]: https://github.com/actix/actix-web/pull/1634
[#1655]: https://github.com/actix/actix-web/pull/1655

## 3.0.0-beta.3

### Changed

- Update `rustls` to 0.18

## 3.0.0-beta.2

### Changed

- `PayloadConfig` is now also considered in `Bytes` and `String` extractors when set using `App::data`. [#1610]
- `web::Path` now has a public representation: `web::Path(pub T)` that enables destructuring. [#1594]
- `ServiceRequest::app_data` allows retrieval of non-Data data without splitting into parts to access `HttpRequest` which already allows this. [#1618]
- Re-export all error types from `awc`. [#1621]
- MSRV is now 1.42.0.

### Fixed

- Memory leak of app data in pooled requests. [#1609]

[#1594]: https://github.com/actix/actix-web/pull/1594
[#1609]: https://github.com/actix/actix-web/pull/1609
[#1610]: https://github.com/actix/actix-web/pull/1610
[#1618]: https://github.com/actix/actix-web/pull/1618
[#1621]: https://github.com/actix/actix-web/pull/1621

## 3.0.0-beta.1

### Added

- Re-export `actix_rt::main` as `actix_web::main`.
- `HttpRequest::match_pattern` and `ServiceRequest::match_pattern` for extracting the matched resource pattern.
- `HttpRequest::match_name` and `ServiceRequest::match_name` for extracting matched resource name.

### Changed

- Fix actix_http::h1::dispatcher so it returns when HW_BUFFER_SIZE is reached. Should reduce peak memory consumption during large uploads. [#1550]
- Migrate cookie handling to `cookie` crate. Actix-web no longer requires `ring` dependency.
- MSRV is now 1.41.1

### Fixed

- `NormalizePath` improved consistency when path needs slashes added _and_ removed.

## 3.0.0-alpha.3

### Added

- Add option to create `Data<T>` from `Arc<T>` [#1509]

### Changed

- Resources and Scopes can now access non-overridden data types set on App (or containing scopes) when setting their own data. [#1486]
- Fix audit issue logging by default peer address [#1485]
- Bump minimum supported Rust version to 1.40
- Replace deprecated `net2` crate with `socket2`

[#1485]: https://github.com/actix/actix-web/pull/1485
[#1509]: https://github.com/actix/actix-web/pull/1509

## 3.0.0-alpha.2

### Changed

- `{Resource,Scope}::default_service(f)` handlers now support app data extraction. [#1452]
- Implement `std::error::Error` for our custom errors [#1422]
- NormalizePath middleware now appends trailing / so that routes of form /example/ respond to /example requests. [#1433]
- Remove the `failure` feature and support.

[#1422]: https://github.com/actix/actix-web/pull/1422
[#1433]: https://github.com/actix/actix-web/pull/1433
[#1452]: https://github.com/actix/actix-web/pull/1452
[#1486]: https://github.com/actix/actix-web/pull/1486

## 3.0.0-alpha.1

### Added

- Add helper function for creating routes with `TRACE` method guard `web::trace()`
- Add convenience functions `test::read_body_json()` and `test::TestRequest::send_request()` for testing.

### Changed

- Use `sha-1` crate instead of unmaintained `sha1` crate
- Skip empty chunks when returning response from a `Stream` [#1308]
- Update the `time` dependency to 0.2.7
- Update `actix-tls` dependency to 2.0.0-alpha.1
- Update `rustls` dependency to 0.17

[#1308]: https://github.com/actix/actix-web/pull/1308

## 2.0.0

### Changed

- Rename `HttpServer::start()` to `HttpServer::run()`

- Allow to gracefully stop test server via `TestServer::stop()`

- Allow to specify multi-patterns for resources

## 2.0.0-rc

### Changed

- Move `BodyEncoding` to `dev` module #1220

- Allow to set `peer_addr` for TestRequest #1074

- Make web::Data deref to Arc<T> #1214

- Rename `App::register_data()` to `App::app_data()`

- `HttpRequest::app_data<T>()` returns `Option<&T>` instead of `Option<&Data<T>>`

### Fixed

- Fix `AppConfig::secure()` is always false. #1202

## 2.0.0-alpha.6

### Fixed

- Fixed compilation with default features off

## 2.0.0-alpha.5

### Added

- Add test server, `test::start()` and `test::start_with()`

## 2.0.0-alpha.4

### Deleted

- Delete HttpServer::run(), it is not useful with async/await

## 2.0.0-alpha.3

### Changed

- Migrate to tokio 0.2

## 2.0.0-alpha.1

### Changed

- Migrated to `std::future`

- Remove implementation of `Responder` for `()`. (#1167)

## 1.0.9

### Added

- Add `Payload::into_inner` method and make stored `def::Payload` public. (#1110)

### Changed

- Support `Host` guards when the `Host` header is unset (e.g. HTTP/2 requests) (#1129)

## 1.0.8

### Added

- Add `Scope::register_data` and `Resource::register_data` methods, parallel to `App::register_data`.

- Add `middleware::Condition` that conditionally enables another middleware

- Allow to re-construct `ServiceRequest` from `HttpRequest` and `Payload`

- Add `HttpServer::listen_uds` for ability to listen on UDS FD rather than path, which is useful for example with systemd.

### Changed

- Make UrlEncodedError::Overflow more informative

- Use actix-testing for testing utils

## 1.0.7

### Fixed

- Request Extensions leak #1062

## 1.0.6

### Added

- Re-implement Host predicate (#989)

- Form implements Responder, returning a `application/x-www-form-urlencoded` response

- Add `into_inner` to `Data`

- Add `test::TestRequest::set_form()` convenience method to automatically serialize data and set the header in test requests.

### Changed

- `Query` payload made `pub`. Allows user to pattern-match the payload.

- Enable `rust-tls` feature for client #1045

- Update serde_urlencoded to 0.6.1

- Update url to 2.1

## 1.0.5

### Added

- Unix domain sockets (HttpServer::bind_uds) #92

- Actix now logs errors resulting in "internal server error" responses always, with the `error` logging level

### Fixed

- Restored logging of errors through the `Logger` middleware

## 1.0.4

### Added

- Add `Responder` impl for `(T, StatusCode) where T: Responder`

- Allow to access app's resource map via `ServiceRequest::resource_map()` and `HttpRequest::resource_map()` methods.

### Changed

- Upgrade `rand` dependency version to 0.7

## 1.0.3

### Added

- Support asynchronous data factories #850

### Changed

- Use `encoding_rs` crate instead of unmaintained `encoding` crate

## 1.0.2

### Changed

- Move cors middleware to `actix-cors` crate.

- Move identity middleware to `actix-identity` crate.

## 1.0.1

### Added

- Add support for PathConfig #903

- Add `middleware::identity::RequestIdentity` trait to `get_identity` from `HttpMessage`.

### Changed

- Move cors middleware to `actix-cors` crate.

- Move identity middleware to `actix-identity` crate.

- Disable default feature `secure-cookies`.

- Allow to test an app that uses async actors #897

- Re-apply patch from #637 #894

### Fixed

- HttpRequest::url_for is broken with nested scopes #915

## 1.0.0

### Added

- Add `Scope::configure()` method.

- Add `ServiceRequest::set_payload()` method.

- Add `test::TestRequest::set_json()` convenience method to automatically serialize data and set header in test requests.

- Add macros for head, options, trace, connect and patch http methods

### Changed

- Drop an unnecessary `Option<_>` indirection around `ServerBuilder` from `HttpServer`. #863

### Fixed

- Fix Logger request time format, and use rfc3339. #867

- Clear http requests pool on app service drop #860

## 1.0.0-rc

### Added

- Add `Query<T>::from_query()` to extract parameters from a query string. #846
- `QueryConfig`, similar to `JsonConfig` for customizing error handling of query extractors.

### Changed

- `JsonConfig` is now `Send + Sync`, this implies that `error_handler` must be `Send + Sync` too.

### Fixed

- Codegen with parameters in the path only resolves the first registered endpoint #841

## 1.0.0-beta.4

### Added

- Allow to set/override app data on scope level

### Changed

- `App::configure` take an `FnOnce` instead of `Fn`
- Upgrade actix-net crates

## 1.0.0-beta.3

### Added

- Add helper function for executing futures `test::block_fn()`

### Changed

- Extractor configuration could be registered with `App::data()` or with `Resource::data()` #775

- Route data is unified with app data, `Route::data()` moved to resource level to `Resource::data()`

- CORS handling without headers #702

- Allow constructing `Data` instances to avoid double `Arc` for `Send + Sync` types.

### Fixed

- Fix `NormalizePath` middleware impl #806

### Deleted

- `App::data_factory()` is deleted.

## 1.0.0-beta.2

### Added

- Add raw services support via `web::service()`

- Add helper functions for reading response body `test::read_body()`

- Add support for `remainder match` (i.e "/path/{tail}\*")

- Extend `Responder` trait, allow to override status code and headers.

- Store visit and login timestamp in the identity cookie #502

### Changed

- `.to_async()` handler can return `Responder` type #792

### Fixed

- Fix async web::Data factory handling

## 1.0.0-beta.1

### Added

- Add helper functions for reading test response body, `test::read_response()` and test::read_response_json()`

- Add `.peer_addr()` #744

- Add `NormalizePath` middleware

### Changed

- Rename `RouterConfig` to `ServiceConfig`

- Rename `test::call_success` to `test::call_service`

- Removed `ServiceRequest::from_parts()` as it is unsafe to create from parts.

- `CookieIdentityPolicy::max_age()` accepts value in seconds

### Fixed

- Fixed `TestRequest::app_data()`

## 1.0.0-alpha.6

### Changed

- Allow using any service as default service.

- Remove generic type for request payload, always use default.

- Removed `Decompress` middleware. Bytes, String, Json, Form extractors automatically decompress payload.

- Make extractor config type explicit. Add `FromRequest::Config` associated type.

## 1.0.0-alpha.5

### Added

- Added async io `TestBuffer` for testing.

### Deleted

- Removed native-tls support

## 1.0.0-alpha.4

### Added

- `App::configure()` allow to offload app configuration to different methods

- Added `URLPath` option for logger

- Added `ServiceRequest::app_data()`, returns `Data<T>`

- Added `ServiceFromRequest::app_data()`, returns `Data<T>`

### Changed

- `FromRequest` trait refactoring

- Move multipart support to actix-multipart crate

### Fixed

- Fix body propagation in Response::from_error. #760

## 1.0.0-alpha.3

### Changed

- Renamed `TestRequest::to_service()` to `TestRequest::to_srv_request()`

- Renamed `TestRequest::to_response()` to `TestRequest::to_srv_response()`

- Removed `Deref` impls

### Removed

- Removed unused `actix_web::web::md()`

## 1.0.0-alpha.2

### Added

- Rustls support

### Changed

- Use forked cookie

- Multipart::Field renamed to MultipartField

## 1.0.0-alpha.1

### Changed

- Complete architecture re-design.

- Return 405 response if no matching route found within resource #538<|MERGE_RESOLUTION|>--- conflicted
+++ resolved
@@ -2,13 +2,10 @@
 
 ## Unreleased
 
-<<<<<<< HEAD
 - Add `Logger::log_level()` method.
-=======
 - Add `HttpServer::shutdown_signal()` method.
 - Mark `HttpServer` as `#[must_use]`.
 - Update `brotli` dependency to `8`.
->>>>>>> 6e902d1d
 
 ## 4.10.2
 
