--- conflicted
+++ resolved
@@ -2,15 +2,13 @@
 
 ## Unreleased
 
-<<<<<<< HEAD
-### Fixed
-
-- Fix content type required validation when set to false. [#3162]
-=======
 ### Changed
 
 - Updated `zstd` dependency to `0.13`.
->>>>>>> e50bceb9
+
+### Fixed
+
+- Fix validation of `Json` extractor when `JsonConfig::validate_content_type()` is set to false. [#3162]
 
 ## 4.4.0
 
