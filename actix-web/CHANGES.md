# Changelog

## Unreleased

- Add `Logger::log_level()` method.
- Improve handling of non-UTF-8 header values in `Logger` middleware.
- Add `HttpServer::shutdown_signal()` method.
- Mark `HttpServer` as `#[must_use]`.
<<<<<<< HEAD
- Allow SVG images to be compressed by the `Compress` middleware.
=======
- Ignore `Host` header in `Host` guard when connection protocol is HTTP/2.
>>>>>>> 3147aacc
- Re-export `mime` dependency.
- Update `brotli` dependency to `8`.

## 4.10.2

- No significant changes since `4.10.1`.

## 4.10.1

- No significant changes since `4.10.0`.

## 4.10.0

### Added

- Implement `Responder` for `Result<(), E: Into<Error>>`. Returning `Ok(())` responds with HTTP 204 No Content.

### Changed

- On Windows, an error is now returned from `HttpServer::bind()` (or TLS variants) when binding to a socket that's already in use.
- Update `brotli` dependency to `7`.
- Minimum supported Rust version (MSRV) is now 1.75.

## 4.9.0

### Added

- Add `middleware::from_fn()` helper.
- Add `web::ThinData` extractor.

## 4.8.0

### Added

- Add `web::Html` responder.
- Add `HttpRequest::full_url()` method to get the complete URL of the request.

### Fixed

- Always remove port from return value of `ConnectionInfo::realip_remote_addr()` when handling IPv6 addresses. from the `Forwarded` header.
- The `UrlencodedError::ContentType` variant (relevant to the `Form` extractor) now uses the 415 (Media Type Unsupported) status code in it's `ResponseError` implementation.
- Apply `HttpServer::max_connection_rate()` setting when using rustls v0.22 or v0.23.

## 4.7.0

### Added

- Add `#[scope]` macro.
- Add `middleware::Identity` type.
- Add `CustomizeResponder::add_cookie()` method.
- Add `guard::GuardContext::app_data()` method.
- Add `compat-routing-macros-force-pub` crate feature which (on-by-default) which, when disabled, causes handlers to inherit their attached function's visibility.
- Add `compat` crate feature group (on-by-default) which, when disabled, helps with transitioning to some planned v5.0 breaking changes, starting only with `compat-routing-macros-force-pub`.
- Implement `From<Box<dyn ResponseError>>` for `Error`.

## 4.6.0

### Added

- Add `unicode` crate feature (on-by-default) to switch between `regex` and `regex-lite` as a trade-off between full unicode support and binary size.
- Add `rustls-0_23` crate feature.
- Add `HttpServer::{bind_rustls_0_23, listen_rustls_0_23}()` builder methods.
- Add `HttpServer::tls_handshake_timeout()` builder method for `rustls-0_22` and `rustls-0_23`.

### Changed

- Update `brotli` dependency to `6`.
- Minimum supported Rust version (MSRV) is now 1.72.

### Fixed

- Avoid type confusion with `rustls` in some circumstances.

## 4.5.1

### Fixed

- Fix missing import when using enabling Rustls v0.22 support.

## 4.5.0

### Added

- Add `rustls-0_22` crate feature.
- Add `HttpServer::{bind_rustls_0_22, listen_rustls_0_22}()` builder methods.

## 4.4.1

### Changed

- Updated `zstd` dependency to `0.13`.
- Compression middleware now prefers brotli over zstd over gzip.

### Fixed

- Fix validation of `Json` extractor when `JsonConfig::validate_content_type()` is set to false.

## 4.4.0

### Added

- Add `HttpServer::{bind, listen}_auto_h2c()` methods behind new `http2` crate feature.
- Add `HttpServer::{bind, listen}_rustls_021()` methods for Rustls v0.21 support behind new `rustls-0_21` crate feature.
- Add `Resource::{get, post, etc...}` methods for more concisely adding routes that don't need additional guards.
- Add `web::Payload::to_bytes[_limited]()` helper methods.
- Add missing constructors on `HttpResponse` for several status codes.
- Add `http::header::ContentLength` typed header.
- Implement `Default` for `web::Data`.
- Implement `serde::Deserialize` for `web::Data`.
- Add `rustls-0_20` crate feature, which the existing `rustls` feature now aliases.

### Changed

- Handler functions can now receive up to 16 extractor parameters.
- The `Compress` middleware no longer compresses image or video content.
- Hide sensitive header values in `HttpRequest`'s `Debug` output.
- Minimum supported Rust version (MSRV) is now 1.68 due to transitive `time` dependency.

## 4.3.1

### Added

- Add support for custom methods with the `#[route]` macro. [#2969]

[#2969]: https://github.com/actix/actix-web/pull/2969

## 4.3.0

### Added

- Add `ContentDisposition::attachment()` constructor. [#2867]
- Add `ErrorHandlers::default_handler()` (as well as `default_handler_{server, client}()`) to make registering handlers for groups of response statuses easier. [#2784]
- Add `Logger::custom_response_replace()`. [#2631]
- Add rudimentary redirection service at `web::redirect()` / `web::Redirect`. [#1961]
- Add `guard::Acceptable` for matching against `Accept` header MIME types. [#2265]
- Add fallible versions of `test` helpers: `try_call_service()`, `try_call_and_read_body_json()`, `try_read_body()`, and `try_read_body_json()`. [#2961]

### Fixed

- Add `Allow` header to `Resource`'s default responses when no routes are matched. [#2949]

[#1961]: https://github.com/actix/actix-web/pull/1961
[#2265]: https://github.com/actix/actix-web/pull/2265
[#2631]: https://github.com/actix/actix-web/pull/2631
[#2784]: https://github.com/actix/actix-web/pull/2784
[#2867]: https://github.com/actix/actix-web/pull/2867
[#2949]: https://github.com/actix/actix-web/pull/2949
[#2961]: https://github.com/actix/actix-web/pull/2961

## 4.2.1

### Fixed

- Bump minimum version of `actix-http` dependency to fix compatibility issue. [#2871]

[#2871]: https://github.com/actix/actix-web/pull/2871

## 4.2.0

### Added

- Add `#[routes]` macro to support multiple paths for one handler. [#2718]
- Add `ServiceRequest::{parts, request}()` getter methods. [#2786]
- Add configuration options for TLS handshake timeout via `HttpServer::{rustls, openssl}_with_config` methods. [#2752]

### Changed

- Minimum supported Rust version (MSRV) is now 1.59 due to transitive `time` dependency.

[#2718]: https://github.com/actix/actix-web/pull/2718
[#2752]: https://github.com/actix/actix-web/pull/2752
[#2786]: https://github.com/actix/actix-web/pull/2786

## 4.1.0

### Added

- Add `ServiceRequest::extract()` to make it easier to use extractors when writing middlewares. [#2647]
- Add `Route::wrap()` to allow individual routes to use middleware. [#2725]
- Add `ServiceConfig::default_service()`. [#2338] [#2743]
- Implement `ResponseError` for `std::convert::Infallible`

### Changed

- Minimum supported Rust version (MSRV) is now 1.56 due to transitive `hashbrown` dependency.

### Fixed

- Clear connection-level data on `HttpRequest` drop. [#2742]

[#2338]: https://github.com/actix/actix-web/pull/2338
[#2647]: https://github.com/actix/actix-web/pull/2647
[#2725]: https://github.com/actix/actix-web/pull/2725
[#2742]: https://github.com/actix/actix-web/pull/2742
[#2743]: https://github.com/actix/actix-web/pull/2743

## 4.0.1

### Fixed

- Use stable version in readme example.

## 4.0.0

### Dependencies

- Updated `actix-*` to Tokio v1-based versions. [#1813]
- Updated `actix-web-codegen` to `4.0.0`.
- Updated `cookie` to `0.16`. [#2555]
- Updated `language-tags` to `0.3`.
- Updated `rand` to `0.8`.
- Updated `rustls` to `0.20`. [#2414]
- Updated `tokio` to `1`.

### Added

- Crate Features:
  - `cookies`; enabled by default. [#2619]
  - `compress-brotli`; enabled by default. [#2618]
  - `compress-gzip`; enabled by default. [#2618]
  - `compress-zstd`; enabled by default. [#2618]
  - `macros`; enables routing and runtime macros, enabled by default. [#2619]
- Types:
  - `CustomizeResponder` for customizing response. [#2510]
  - `dev::ServerHandle` re-export from `actix-server`. [#2442]
  - `dev::ServiceFactory` re-export from `actix-service`. [#2325]
  - `guard::GuardContext` for use with the `Guard` trait. [#2552]
  - `http::header::AcceptEncoding` typed header. [#2482]
  - `http::header::Range` typed header. [#2485]
  - `http::KeepAlive` re-export from `actix-http`. [#2625]
  - `middleware::Compat` that boxes middleware types like `Logger` and `Compress` to be used with constrained type bounds. [#1865]
  - `web::Header` extractor for extracting typed HTTP headers in handlers. [#2094]
- Methods:
  - `dev::ServiceRequest::guard_ctx()` for obtaining a guard context. [#2552]
  - `dev::ServiceRequest::parts_mut()`. [#2177]
  - `dev::ServiceResponse::map_into_{left,right}_body()` and `HttpResponse::map_into_boxed_body()`. [#2468]
  - `Either<web::Json<T>, web::Form<T>>::into_inner()` which returns the inner type for whichever variant was created. Also works for `Either<web::Form<T>, web::Json<T>>`. [#1894]
  - `http::header::AcceptLanguage::{ranked, preference}()`. [#2480]
  - `HttpResponse::add_removal_cookie()`. [#2586]
  - `HttpResponse::map_into_{left,right}_body()` and `HttpResponse::map_into_boxed_body()`. [#2468]
  - `HttpServer::worker_max_blocking_threads` for setting block thread pool. [#2200]
  - `middleware::Logger::log_target()` to allow customize. [#2594]
  - `Responder::customize()` trait method that wraps responder in `CustomizeResponder`. [#2510]
  - `Route::service()` for using hand-written services as handlers. [#2262]
  - `ServiceResponse::into_parts()`. [#2499]
  - `TestServer::client_headers()` method. [#2097]
  - `web::ServiceConfig::configure()` to allow easy nesting of configuration functions. [#1988]
- Trait Implementations:
  - Implement `Debug` for `DefaultHeaders`. [#2510]
  - Implement `FromRequest` for `ConnectionInfo` and `PeerAddr`. [#2263]
  - Implement `FromRequest` for `Method`. [#2263]
  - Implement `FromRequest` for `Uri`. [#2263]
  - Implement `Hash` for `http::header::Encoding`. [#2501]
  - Implement `Responder` for `Vec<u8>`. [#2625]
- Misc:
  - `#[actix_web::test]` macro for setting up tests with a runtime. [#2409]
  - Enable registering a vec of services of the same type to `App` [#1933]
  - Add `services!` macro for helping register multiple services to `App`. [#1933]
  - Option to allow `Json` extractor to work without a `Content-Type` header present. [#2362]
  - Connection data set through the `HttpServer::on_connect` callback is now accessible only from the new `HttpRequest::conn_data()` and `ServiceRequest::conn_data()` methods. [#2491]

### Changed

- Functions:
  - `guard::fn_guard` functions now receives a `&GuardContext`. [#2552]
  - `guard::Not` is now generic over the type of guard it wraps. [#2552]
  - `test::{call_service, read_response, read_response_json, send_request}()` now receive a `&Service`. [#1905]
  - Some guard functions now return `impl Guard` and their concrete types are made private: `guard::Header` and all the method guards. [#2552]
  - Rename `test::{default_service => status_service}()`. Old name is deprecated. [#2518]
  - Rename `test::{read_response_json => call_and_read_body_json}()`. Old name is deprecated. [#2518]
  - Rename `test::{read_response => call_and_read_body}()`. Old name is deprecated. [#2518]
- Traits:
  - `guard::Guard::check` now receives a `&GuardContext`. [#2552]
  - `FromRequest::Config` associated type was removed. [#2233]
  - `Responder` trait has been reworked and now `Response`/`HttpResponse` synchronously, making it simpler and more performant. [#1891]
  - Rename `Factory` trait to `Handler`. [#1852]
- Types:
  - `App`'s `B` (body) type parameter been removed. As a result, `App`s can be returned from functions now. [#2493]
  - `Compress` middleware's response type is now `EitherBody<Encoder<B>>`. [#2448]
  - `error::BlockingError` is now a unit struct. It's now only triggered when blocking thread pool has shutdown. [#1957]
  - `ErrorHandlerResponse`'s response variants now use `ServiceResponse<EitherBody<B>>`. [#2515]
  - `ErrorHandlers` middleware's response types now use `ServiceResponse<EitherBody<B>>`. [#2515]
  - `http::header::Encoding` now only represents `Content-Encoding` types. [#2501]
  - `middleware::Condition` gained a broader middleware compatibility. [#2635]
  - `Resource` no longer require service body type to be boxed. [#2526]
  - `Scope` no longer require service body type to be boxed. [#2523]
  - `web::Path`s inner field is now private. [#1894]
  - `web::Payload`'s inner field is now private. [#2384]
  - Error enums are now marked `#[non_exhaustive]`. [#2148]
- Enum Variants:
  - `Either` now uses `Left`/`Right` variants (instead of `A`/`B`) [#1894]
  - Include size and limits in `JsonPayloadError::Overflow`. [#2162]
- Methods:
  - `App::data()` is deprecated; `App::app_data()` should be preferred. [#2271]
  - `dev::JsonBody::new()` returns a default limit of 32kB to be consistent with `JsonConfig` and the default behaviour of the `web::Json<T>` extractor. [#2010]
  - `dev::ServiceRequest::{into_parts, from_parts}()` can no longer fail. [#1893]
  - `dev::ServiceRequest::from_request` can no longer fail. [#1893]
  - `dev::ServiceResponse::error_response()` now uses body type of `BoxBody`. [#2201]
  - `dev::ServiceResponse::map_body()` closure receives and returns `B` instead of `ResponseBody<B>`. [#2201]
  - `http::header::ContentType::html()` now produces `text/html; charset=utf-8` instead of `text/html`. [#2423]
  - `HttpRequest::url_for`'s constructed URLs no longer contain query or fragment. [#2430]
  - `HttpResponseBuilder::json()` can now receive data by value and reference. [#1903]
  - `HttpServer::{listen_rustls, bind_rustls}()` now honor the ALPN protocols in the configuration parameter. [#2226]
  - `middleware::NormalizePath()` now will not try to normalize URIs with no valid path [#2246]
  - `test::TestRequest::param()` now accepts more than just static strings. [#2172]
  - `web::Data::into_inner()` and `Data::get_ref()` no longer require `T: Sized`. [#2403]
  - Rename `HttpServer::{client_timeout => client_request_timeout}()`. [#2611]
  - Rename `HttpServer::{client_shutdown => client_disconnect_timeout}()`. [#2611]
  - Rename `http::header::Accept::{mime_precedence => ranked}()`. [#2480]
  - Rename `http::header::Accept::{mime_preference => preference}()`. [#2480]
  - Rename `middleware::DefaultHeaders::{content_type => add_content_type}()`. [#1875]
  - Rename `dev::ConnectionInfo::{remote_addr => peer_addr}`, deprecating the old name. [#2554]
- Trait Implementations:
  - `HttpResponse` can now be used as a `Responder` with any body type. [#2567]
- Misc:
  - Maximum number of handler extractors has increased to 12. [#2582]
  - The default `TrailingSlash` behavior is now `Trim`, in line with existing documentation. See migration guide for implications. [#1875]
  - `Result` extractor wrapper can now convert error types. [#2581]
  - Compress middleware will return `406 Not Acceptable` when no content encoding is acceptable to the client. [#2344]
  - Adjusted default JSON payload limit to 2MB (from 32kb). [#2162]
  - All error trait bounds in server service builders have changed from `Into<Error>` to `Into<Response<BoxBody>>`. [#2253]
  - All error trait bounds in message body and stream impls changed from `Into<Error>` to `Into<Box<dyn std::error::Error>>`. [#2253]
  - Improve spec compliance of `dev::ConnectionInfo` extractor. [#2282]
  - Associated types in `FromRequest` implementation for `Option` and `Result` have changed. [#2581]
  - Reduce the level from `error` to `debug` for the log line that is emitted when a `500 Internal Server Error` is built using `HttpResponse::from_error`. [#2201]
  - Minimum supported Rust version (MSRV) is now 1.54.

### Fixed

- Auto-negotiation of content encoding is more fault-tolerant when using the `Compress` middleware. [#2501]
- Scope and Resource middleware can access data items set on their own layer. [#2288]
- Multiple calls to `App::data()` with the same type now keeps the latest call's data. [#1906]
- Typed headers containing lists that require one or more items now enforce this minimum. [#2482]
- `dev::ConnectionInfo::peer_addr` will no longer return the port number. [#2554]
- `dev::ConnectionInfo::realip_remote_addr` will no longer return the port number if sourcing the IP from the peer's socket address. [#2554]
- Accept wildcard `*` items in `AcceptLanguage`. [#2480]
- Relax `Unpin` bound on `S` (stream) parameter of `HttpResponseBuilder::streaming`. [#2448]
- Fix quality parse error in `http::header::AcceptEncoding` typed header. [#2344]
- Double ampersand in `middleware::Logger` format is escaped correctly. [#2067]
- Added the underlying parse error to `test::read_body_json`'s panic message. [#1812]

### Security

- `cookie` upgrade addresses [`RUSTSEC-2020-0071`].

[`rustsec-2020-0071`]: https://rustsec.org/advisories/RUSTSEC-2020-0071.html

### Removed

- Crate Features:
  - `compress` feature. [#2065]
- Functions:
  - `test::load_stream` and `test::load_body`; replace usage with `body::to_bytes`. [#2518]
  - `test::start_with`; moved to new `actix-test` crate. [#2112]
  - `test::start`; moved to new `actix-test` crate. [#2112]
  - `test::unused_addr`; moved to new `actix-test` crate. [#2112]
- Traits:
  - `BodyEncoding`; signalling content encoding is now only done via the `Content-Encoding` header. [#2565]
- Types:
  - `dev::{BodySize, MessageBody, SizedStream}` re-exports; they are exposed through the `body` module. [#2468]
  - `EitherExtractError` direct export. [#2510]
  - `rt::{Arbiter, ArbiterHandle}` re-exports. [#2619]
  - `test::TestServer`; moved to new `actix-test` crate. [#2112]
  - `test::TestServerConfig`; moved to new `actix-test` crate. [#2112]
  - `web::HttpRequest` re-export. [#2663]
  - `web::HttpResponse` re-export. [#2663]
- Methods:
  - `AppService::set_service_data`; for custom HTTP service factories adding application data, use the layered data model by calling `ServiceRequest::add_data_container` when handling requests instead. [#1906]
  - `dev::ConnectionInfo::get`. [#2487]
  - `dev::ServiceResponse::checked_expr`. [#2401]
  - `HttpRequestBuilder::del_cookie`. [#2591]
  - `HttpResponse::take_body` and old `HttpResponse::into_body` method that casted body type. [#2201]
  - `HttpResponseBuilder::json2()`. [#1903]
  - `middleware::Compress::new`; restricting compression algorithm is done through feature flags. [#2501]
  - `test::TestRequest::with_header()`; use `test::TestRequest::default().insert_header()`. [#1869]
- Trait Implementations:
  - Implementation of `From<either::Either>` for `Either` crate. [#2516]
  - Implementation of `Future` for `HttpResponse`. [#2601]
- Misc:
  - The `client` module was removed; use the `awc` crate directly. [871ca5e4]
  - `middleware::{normalize, err_handlers}` modules; all necessary middleware types are now exposed in the `middleware` module.

[#1812]: https://github.com/actix/actix-web/pull/1812
[#1813]: https://github.com/actix/actix-web/pull/1813
[#1852]: https://github.com/actix/actix-web/pull/1852
[#1865]: https://github.com/actix/actix-web/pull/1865
[#1869]: https://github.com/actix/actix-web/pull/1869
[#1875]: https://github.com/actix/actix-web/pull/1875
[#1878]: https://github.com/actix/actix-web/pull/1878
[#1891]: https://github.com/actix/actix-web/pull/1891
[#1893]: https://github.com/actix/actix-web/pull/1893
[#1894]: https://github.com/actix/actix-web/pull/1894
[#1903]: https://github.com/actix/actix-web/pull/1903
[#1905]: https://github.com/actix/actix-web/pull/1905
[#1906]: https://github.com/actix/actix-web/pull/1906
[#1933]: https://github.com/actix/actix-web/pull/1933
[#1957]: https://github.com/actix/actix-web/pull/1957
[#1957]: https://github.com/actix/actix-web/pull/1957
[#1981]: https://github.com/actix/actix-web/pull/1981
[#1988]: https://github.com/actix/actix-web/pull/1988
[#2010]: https://github.com/actix/actix-web/pull/2010
[#2065]: https://github.com/actix/actix-web/pull/2065
[#2067]: https://github.com/actix/actix-web/pull/2067
[#2093]: https://github.com/actix/actix-web/pull/2093
[#2094]: https://github.com/actix/actix-web/pull/2094
[#2097]: https://github.com/actix/actix-web/pull/2097
[#2112]: https://github.com/actix/actix-web/pull/2112
[#2148]: https://github.com/actix/actix-web/pull/2148
[#2162]: https://github.com/actix/actix-web/pull/2162
[#2172]: https://github.com/actix/actix-web/pull/2172
[#2177]: https://github.com/actix/actix-web/pull/2177
[#2200]: https://github.com/actix/actix-web/pull/2200
[#2201]: https://github.com/actix/actix-web/pull/2201
[#2201]: https://github.com/actix/actix-web/pull/2201
[#2233]: https://github.com/actix/actix-web/pull/2233
[#2246]: https://github.com/actix/actix-web/pull/2246
[#2250]: https://github.com/actix/actix-web/pull/2250
[#2253]: https://github.com/actix/actix-web/pull/2253
[#2262]: https://github.com/actix/actix-web/pull/2262
[#2263]: https://github.com/actix/actix-web/pull/2263
[#2271]: https://github.com/actix/actix-web/pull/2271
[#2282]: https://github.com/actix/actix-web/pull/2282
[#2288]: https://github.com/actix/actix-web/pull/2288
[#2325]: https://github.com/actix/actix-web/pull/2325
[#2344]: https://github.com/actix/actix-web/pull/2344
[#2362]: https://github.com/actix/actix-web/pull/2362
[#2379]: https://github.com/actix/actix-web/pull/2379
[#2384]: https://github.com/actix/actix-web/pull/2384
[#2401]: https://github.com/actix/actix-web/pull/2401
[#2403]: https://github.com/actix/actix-web/pull/2403
[#2409]: https://github.com/actix/actix-web/pull/2409
[#2414]: https://github.com/actix/actix-web/pull/2414
[#2423]: https://github.com/actix/actix-web/pull/2423
[#2430]: https://github.com/actix/actix-web/pull/2430
[#2442]: https://github.com/actix/actix-web/pull/2442
[#2446]: https://github.com/actix/actix-web/pull/2446
[#2448]: https://github.com/actix/actix-web/pull/2448
[#2468]: https://github.com/actix/actix-web/pull/2468
[#2474]: https://github.com/actix/actix-web/pull/2474
[#2480]: https://github.com/actix/actix-web/pull/2480
[#2482]: https://github.com/actix/actix-web/pull/2482
[#2484]: https://github.com/actix/actix-web/pull/2484
[#2485]: https://github.com/actix/actix-web/pull/2485
[#2487]: https://github.com/actix/actix-web/pull/2487
[#2491]: https://github.com/actix/actix-web/pull/2491
[#2492]: https://github.com/actix/actix-web/pull/2492
[#2493]: https://github.com/actix/actix-web/pull/2493
[#2499]: https://github.com/actix/actix-web/pull/2499
[#2501]: https://github.com/actix/actix-web/pull/2501
[#2510]: https://github.com/actix/actix-web/pull/2510
[#2515]: https://github.com/actix/actix-web/pull/2515
[#2516]: https://github.com/actix/actix-web/pull/2516
[#2518]: https://github.com/actix/actix-web/pull/2518
[#2523]: https://github.com/actix/actix-web/pull/2523
[#2526]: https://github.com/actix/actix-web/pull/2526
[#2552]: https://github.com/actix/actix-web/pull/2552
[#2554]: https://github.com/actix/actix-web/pull/2554
[#2555]: https://github.com/actix/actix-web/pull/2555
[#2565]: https://github.com/actix/actix-web/pull/2565
[#2567]: https://github.com/actix/actix-web/pull/2567
[#2569]: https://github.com/actix/actix-web/pull/2569
[#2581]: https://github.com/actix/actix-web/pull/2581
[#2582]: https://github.com/actix/actix-web/pull/2582
[#2584]: https://github.com/actix/actix-web/pull/2584
[#2585]: https://github.com/actix/actix-web/pull/2585
[#2586]: https://github.com/actix/actix-web/pull/2586
[#2591]: https://github.com/actix/actix-web/pull/2591
[#2594]: https://github.com/actix/actix-web/pull/2594
[#2601]: https://github.com/actix/actix-web/pull/2601
[#2611]: https://github.com/actix/actix-web/pull/2611
[#2619]: https://github.com/actix/actix-web/pull/2619
[#2625]: https://github.com/actix/actix-web/pull/2625
[#2635]: https://github.com/actix/actix-web/pull/2635
[#2659]: https://github.com/actix/actix-web/pull/2659
[#2663]: https://github.com/actix/actix-web/pull/2663
[871ca5e4]: https://github.com/actix/actix-web/commit/871ca5e4ae2bdc22d1ea02701c2992fa8d04aed7

<details>
<summary>4.0.0 Pre-Releases</summary>

## 4.0.0-rc.3

### Changed

- `middleware::Condition` gained a broader compatibility; `Compat` is needed in fewer cases. [#2635]

### Added

- Implement `Responder` for `Vec<u8>`. [#2625]
- Re-export `KeepAlive` in `http` mod. [#2625]

[#2625]: https://github.com/actix/actix-web/pull/2625
[#2635]: https://github.com/actix/actix-web/pull/2635

## 4.0.0-rc.2

### Added

- On-by-default `macros` feature flag to enable routing and runtime macros. [#2619]

### Removed

- `rt::{Arbiter, ArbiterHandle}` re-exports. [#2619]

[#2619]: https://github.com/actix/actix-web/pull/2619

## 4.0.0-rc.1

### Changed

- Rename `HttpServer::{client_timeout => client_request_timeout}`. [#2611]
- Rename `HttpServer::{client_shutdown => client_disconnect_timeout}`. [#2611]

### Removed

- `impl Future for HttpResponse`. [#2601]

[#2601]: https://github.com/actix/actix-web/pull/2601
[#2611]: https://github.com/actix/actix-web/pull/2611

## 4.0.0-beta.21

### Added

- `HttpResponse::add_removal_cookie`. [#2586]
- `Logger::log_target`. [#2594]

### Removed

- `HttpRequest::req_data[_mut]()`; request-local data is still available through `.extensions()`. [#2585]
- `HttpRequestBuilder::del_cookie`. [#2591]

[#2585]: https://github.com/actix/actix-web/pull/2585
[#2586]: https://github.com/actix/actix-web/pull/2586
[#2591]: https://github.com/actix/actix-web/pull/2591
[#2594]: https://github.com/actix/actix-web/pull/2594

## 4.0.0-beta.20

### Added

- `GuardContext::header` [#2569]
- `ServiceConfig::configure` to allow easy nesting of configuration functions. [#1988]

### Changed

- `HttpResponse` can now be used as a `Responder` with any body type. [#2567]
- `Result` extractor wrapper can now convert error types. [#2581]
- Associated types in `FromRequest` impl for `Option` and `Result` has changed. [#2581]
- Maximum number of handler extractors has increased to 12. [#2582]
- Removed bound `<B as MessageBody>::Error: Debug` in test utility functions in order to support returning opaque apps. [#2584]

[#1988]: https://github.com/actix/actix-web/pull/1988
[#2567]: https://github.com/actix/actix-web/pull/2567
[#2569]: https://github.com/actix/actix-web/pull/2569
[#2581]: https://github.com/actix/actix-web/pull/2581
[#2582]: https://github.com/actix/actix-web/pull/2582
[#2584]: https://github.com/actix/actix-web/pull/2584

## 4.0.0-beta.19

### Added

- `impl Hash` for `http::header::Encoding`. [#2501]
- `AcceptEncoding::negotiate()`. [#2501]

### Changed

- `AcceptEncoding::preference` now returns `Option<Preference<Encoding>>`. [#2501]
- Rename methods `BodyEncoding::{encoding => encode_with, get_encoding => preferred_encoding}`. [#2501]
- `http::header::Encoding` now only represents `Content-Encoding` types. [#2501]

### Fixed

- Auto-negotiation of content encoding is more fault-tolerant when using the `Compress` middleware. [#2501]

### Removed

- `Compress::new`; restricting compression algorithm is done through feature flags. [#2501]
- `BodyEncoding` trait; signalling content encoding is now only done via the `Content-Encoding` header. [#2565]

[#2501]: https://github.com/actix/actix-web/pull/2501
[#2565]: https://github.com/actix/actix-web/pull/2565

## 4.0.0-beta.18

### Changed

- Update `cookie` dependency (re-exported) to `0.16`. [#2555]
- Minimum supported Rust version (MSRV) is now 1.54.

### Security

- `cookie` upgrade addresses [`RUSTSEC-2020-0071`].

[#2555]: https://github.com/actix/actix-web/pull/2555
[`rustsec-2020-0071`]: https://rustsec.org/advisories/RUSTSEC-2020-0071.html

## 4.0.0-beta.17

### Added

- `guard::GuardContext` for use with the `Guard` trait. [#2552]
- `ServiceRequest::guard_ctx` for obtaining a guard context. [#2552]

### Changed

- `Guard` trait now receives a `&GuardContext`. [#2552]
- `guard::fn_guard` functions now receives a `&GuardContext`. [#2552]
- Some guards now return `impl Guard` and their concrete types are made private: `guard::Header` and all the method guards. [#2552]
- The `Not` guard is now generic over the type of guard it wraps. [#2552]

### Fixed

- Rename `ConnectionInfo::{remote_addr => peer_addr}`, deprecating the old name. [#2554]
- `ConnectionInfo::peer_addr` will not return the port number. [#2554]
- `ConnectionInfo::realip_remote_addr` will not return the port number if sourcing the IP from the peer's socket address. [#2554]

[#2552]: https://github.com/actix/actix-web/pull/2552
[#2554]: https://github.com/actix/actix-web/pull/2554

## 4.0.0-beta.16

### Changed

- No longer require `Scope` service body type to be boxed. [#2523]
- No longer require `Resource` service body type to be boxed. [#2526]

[#2523]: https://github.com/actix/actix-web/pull/2523
[#2526]: https://github.com/actix/actix-web/pull/2526

## 4.0.0-beta.15

### Added

- Method on `Responder` trait (`customize`) for customizing responders and `CustomizeResponder` struct. [#2510]
- Implement `Debug` for `DefaultHeaders`. [#2510]

### Changed

- Align `DefaultHeader` method terminology, deprecating previous methods. [#2510]
- Response service types in `ErrorHandlers` middleware now use `ServiceResponse<EitherBody<B>>` to allow changing the body type. [#2515]
- Both variants in `ErrorHandlerResponse` now use `ServiceResponse<EitherBody<B>>`. [#2515]
- Rename `test::{default_service => simple_service}`. Old name is deprecated. [#2518]
- Rename `test::{read_response_json => call_and_read_body_json}`. Old name is deprecated. [#2518]
- Rename `test::{read_response => call_and_read_body}`. Old name is deprecated. [#2518]
- Relax body type and error bounds on test utilities. [#2518]

### Removed

- Top-level `EitherExtractError` export. [#2510]
- Conversion implementations for `either` crate. [#2516]
- `test::load_stream` and `test::load_body`; replace usage with `body::to_bytes`. [#2518]

[#2510]: https://github.com/actix/actix-web/pull/2510
[#2515]: https://github.com/actix/actix-web/pull/2515
[#2516]: https://github.com/actix/actix-web/pull/2516
[#2518]: https://github.com/actix/actix-web/pull/2518

## 4.0.0-beta.14

### Added

- Methods on `AcceptLanguage`: `ranked` and `preference`. [#2480]
- `AcceptEncoding` typed header. [#2482]
- `Range` typed header. [#2485]
- `HttpResponse::map_into_{left,right}_body` and `HttpResponse::map_into_boxed_body`. [#2468]
- `ServiceResponse::map_into_{left,right}_body` and `HttpResponse::map_into_boxed_body`. [#2468]
- Connection data set through the `HttpServer::on_connect` callback is now accessible only from the new `HttpRequest::conn_data()` and `ServiceRequest::conn_data()` methods. [#2491]
- `HttpRequest::{req_data,req_data_mut}`. [#2487]
- `ServiceResponse::into_parts`. [#2499]

### Changed

- Rename `Accept::{mime_precedence => ranked}`. [#2480]
- Rename `Accept::{mime_preference => preference}`. [#2480]
- Un-deprecate `App::data_factory`. [#2484]
- `HttpRequest::url_for` no longer constructs URLs with query or fragment components. [#2430]
- Remove `B` (body) type parameter on `App`. [#2493]
- Add `B` (body) type parameter on `Scope`. [#2492]
- Request-local data container is no longer part of a `RequestHead`. Instead it is a distinct part of a `Request`. [#2487]

### Fixed

- Accept wildcard `*` items in `AcceptLanguage`. [#2480]
- Re-exports `dev::{BodySize, MessageBody, SizedStream}`. They are exposed through the `body` module. [#2468]
- Typed headers containing lists that require one or more items now enforce this minimum. [#2482]

### Removed

- `ConnectionInfo::get`. [#2487]

[#2430]: https://github.com/actix/actix-web/pull/2430
[#2468]: https://github.com/actix/actix-web/pull/2468
[#2480]: https://github.com/actix/actix-web/pull/2480
[#2482]: https://github.com/actix/actix-web/pull/2482
[#2484]: https://github.com/actix/actix-web/pull/2484
[#2485]: https://github.com/actix/actix-web/pull/2485
[#2487]: https://github.com/actix/actix-web/pull/2487
[#2491]: https://github.com/actix/actix-web/pull/2491
[#2492]: https://github.com/actix/actix-web/pull/2492
[#2493]: https://github.com/actix/actix-web/pull/2493
[#2499]: https://github.com/actix/actix-web/pull/2499

## 4.0.0-beta.13

### Changed

- Update `actix-tls` to `3.0.0-rc.1`. [#2474]

[#2474]: https://github.com/actix/actix-web/pull/2474

## 4.0.0-beta.12

### Changed

- Compress middleware's response type is now `AnyBody<Encoder<B>>`. [#2448]

### Fixed

- Relax `Unpin` bound on `S` (stream) parameter of `HttpResponseBuilder::streaming`. [#2448]

### Removed

- `dev::ResponseBody` re-export; is function is replaced by the new `dev::AnyBody` enum. [#2446]

[#2446]: https://github.com/actix/actix-web/pull/2446
[#2448]: https://github.com/actix/actix-web/pull/2448

## 4.0.0-beta.11

### Added

- Re-export `dev::ServerHandle` from `actix-server`. [#2442]

### Changed

- `ContentType::html` now produces `text/html; charset=utf-8` instead of `text/html`. [#2423]
- Update `actix-server` to `2.0.0-beta.9`. [#2442]

[#2423]: https://github.com/actix/actix-web/pull/2423
[#2442]: https://github.com/actix/actix-web/pull/2442

## 4.0.0-beta.10

### Added

- Option to allow `Json` extractor to work without a `Content-Type` header present. [#2362]
- `#[actix_web::test]` macro for setting up tests with a runtime. [#2409]

### Changed

- Associated type `FromRequest::Config` was removed. [#2233]
- Inner field made private on `web::Payload`. [#2384]
- `Data::into_inner` and `Data::get_ref` no longer requires `T: Sized`. [#2403]
- Updated rustls to v0.20. [#2414]
- Minimum supported Rust version (MSRV) is now 1.52.

### Removed

- Useless `ServiceResponse::checked_expr` method. [#2401]

[#2233]: https://github.com/actix/actix-web/pull/2233
[#2362]: https://github.com/actix/actix-web/pull/2362
[#2384]: https://github.com/actix/actix-web/pull/2384
[#2401]: https://github.com/actix/actix-web/pull/2401
[#2403]: https://github.com/actix/actix-web/pull/2403
[#2409]: https://github.com/actix/actix-web/pull/2409
[#2414]: https://github.com/actix/actix-web/pull/2414

## 4.0.0-beta.9

### Added

- Re-export actix-service `ServiceFactory` in `dev` module. [#2325]

### Changed

- Compress middleware will return 406 Not Acceptable when no content encoding is acceptable to the client. [#2344]
- Move `BaseHttpResponse` to `dev::Response`. [#2379]
- Enable `TestRequest::param` to accept more than just static strings. [#2172]
- Minimum supported Rust version (MSRV) is now 1.51.

### Fixed

- Fix quality parse error in Accept-Encoding header. [#2344]
- Re-export correct type at `web::HttpResponse`. [#2379]

[#2172]: https://github.com/actix/actix-web/pull/2172
[#2325]: https://github.com/actix/actix-web/pull/2325
[#2344]: https://github.com/actix/actix-web/pull/2344
[#2379]: https://github.com/actix/actix-web/pull/2379

## 4.0.0-beta.8

### Added

- Add `ServiceRequest::parts_mut`. [#2177]
- Add extractors for `Uri` and `Method`. [#2263]
- Add extractors for `ConnectionInfo` and `PeerAddr`. [#2263]
- Add `Route::service` for using hand-written services as handlers. [#2262]

### Changed

- Change compression algorithm features flags. [#2250]
- Deprecate `App::data` and `App::data_factory`. [#2271]
- Smarter extraction of `ConnectionInfo` parts. [#2282]

### Fixed

- Scope and Resource middleware can access data items set on their own layer. [#2288]

[#2177]: https://github.com/actix/actix-web/pull/2177
[#2250]: https://github.com/actix/actix-web/pull/2250
[#2271]: https://github.com/actix/actix-web/pull/2271
[#2262]: https://github.com/actix/actix-web/pull/2262
[#2263]: https://github.com/actix/actix-web/pull/2263
[#2282]: https://github.com/actix/actix-web/pull/2282
[#2288]: https://github.com/actix/actix-web/pull/2288

## 4.0.0-beta.7

### Added

- `HttpServer::worker_max_blocking_threads` for setting block thread pool. [#2200]

### Changed

- Adjusted default JSON payload limit to 2MB (from 32kb) and included size and limits in the `JsonPayloadError::Overflow` error variant. [#2162]
- `ServiceResponse::error_response` now uses body type of `Body`. [#2201]
- `ServiceResponse::checked_expr` now returns a `Result`. [#2201]
- Update `language-tags` to `0.3`.
- `ServiceResponse::take_body`. [#2201]
- `ServiceResponse::map_body` closure receives and returns `B` instead of `ResponseBody<B>` types. [#2201]
- All error trait bounds in server service builders have changed from `Into<Error>` to `Into<Response<AnyBody>>`. [#2253]
- All error trait bounds in message body and stream impls changed from `Into<Error>` to `Into<Box<dyn std::error::Error>>`. [#2253]
- `HttpServer::{listen_rustls(), bind_rustls()}` now honor the ALPN protocols in the configuration parameter. [#2226]
- `middleware::normalize` now will not try to normalize URIs with no valid path [#2246]

### Removed

- `HttpResponse::take_body` and old `HttpResponse::into_body` method that casted body type. [#2201]

[#2162]: https://github.com/actix/actix-web/pull/2162
[#2200]: https://github.com/actix/actix-web/pull/2200
[#2201]: https://github.com/actix/actix-web/pull/2201
[#2253]: https://github.com/actix/actix-web/pull/2253
[#2246]: https://github.com/actix/actix-web/pull/2246

## 4.0.0-beta.6

### Added

- `HttpResponse` and `HttpResponseBuilder` types. [#2065]

### Changed

- Most error types are now marked `#[non_exhaustive]`. [#2148]
- Methods on `ContentDisposition` that took `T: AsRef<str>` now take `impl AsRef<str>`.

[#2065]: https://github.com/actix/actix-web/pull/2065
[#2148]: https://github.com/actix/actix-web/pull/2148

## 4.0.0-beta.5

### Added

- `Header` extractor for extracting common HTTP headers in handlers. [#2094]
- Added `TestServer::client_headers` method. [#2097]

### Changed

- `CustomResponder` would return error as `HttpResponse` when `CustomResponder::with_header` failed instead of skipping. (Only the first error is kept when multiple error occur) [#2093]

### Fixed

- Double ampersand in Logger format is escaped correctly. [#2067]

### Removed

- The `client` mod was removed. Clients should now use `awc` directly. [871ca5e4](https://github.com/actix/actix-web/commit/871ca5e4ae2bdc22d1ea02701c2992fa8d04aed7)
- Integration testing was moved to new `actix-test` crate. Namely these items from the `test` module: `TestServer`, `TestServerConfig`, `start`, `start_with`, and `unused_addr`. [#2112]

[#2067]: https://github.com/actix/actix-web/pull/2067
[#2093]: https://github.com/actix/actix-web/pull/2093
[#2094]: https://github.com/actix/actix-web/pull/2094
[#2097]: https://github.com/actix/actix-web/pull/2097
[#2112]: https://github.com/actix/actix-web/pull/2112

## 4.0.0-beta.4

### Changed

- Feature `cookies` is now optional and enabled by default. [#1981]
- `JsonBody::new` returns a default limit of 32kB to be consistent with `JsonConfig` and the default behaviour of the `web::Json<T>` extractor. [#2010]

[#1981]: https://github.com/actix/actix-web/pull/1981
[#2010]: https://github.com/actix/actix-web/pull/2010

## 4.0.0-beta.3

- Update `actix-web-codegen` to `0.5.0-beta.1`.

## 4.0.0-beta.2

### Added

- The method `Either<web::Json<T>, web::Form<T>>::into_inner()` which returns the inner type for whichever variant was created. Also works for `Either<web::Form<T>, web::Json<T>>`. [#1894]
- Add `services!` macro for helping register multiple services to `App`. [#1933]
- Enable registering a vec of services of the same type to `App` [#1933]

### Changed

- Rework `Responder` trait to be sync and returns `Response`/`HttpResponse` directly. Making it simpler and more performant. [#1891]
- `ServiceRequest::into_parts` and `ServiceRequest::from_parts` can no longer fail. [#1893]
- `ServiceRequest::from_request` can no longer fail. [#1893]
- Our `Either` type now uses `Left`/`Right` variants (instead of `A`/`B`) [#1894]
- `test::{call_service, read_response, read_response_json, send_request}` take `&Service` in argument [#1905]
- `App::wrap_fn`, `Resource::wrap_fn` and `Scope::wrap_fn` provide `&Service` in closure argument. [#1905]
- `web::block` no longer requires the output is a Result. [#1957]

### Fixed

- Multiple calls to `App::data` with the same type now keeps the latest call's data. [#1906]

### Removed

- Public field of `web::Path` has been made private. [#1894]
- Public field of `web::Query` has been made private. [#1894]
- `TestRequest::with_header`; use `TestRequest::default().insert_header()`. [#1869]
- `AppService::set_service_data`; for custom HTTP service factories adding application data, use the layered data model by calling `ServiceRequest::add_data_container` when handling requests instead. [#1906]

[#1891]: https://github.com/actix/actix-web/pull/1891
[#1893]: https://github.com/actix/actix-web/pull/1893
[#1894]: https://github.com/actix/actix-web/pull/1894
[#1869]: https://github.com/actix/actix-web/pull/1869
[#1905]: https://github.com/actix/actix-web/pull/1905
[#1906]: https://github.com/actix/actix-web/pull/1906
[#1933]: https://github.com/actix/actix-web/pull/1933
[#1957]: https://github.com/actix/actix-web/pull/1957

## 4.0.0-beta.1

### Added

- `Compat` middleware enabling generic response body/error type of middlewares like `Logger` and `Compress` to be used in `middleware::Condition` and `Resource`, `Scope` services. [#1865]

### Changed

- Update `actix-*` dependencies to tokio `1.0` based versions. [#1813]
- Bumped `rand` to `0.8`.
- Update `rust-tls` to `0.19`. [#1813]
- Rename `Handler` to `HandlerService` and rename `Factory` to `Handler`. [#1852]
- The default `TrailingSlash` is now `Trim`, in line with existing documentation. See migration guide for implications. [#1875]
- Rename `DefaultHeaders::{content_type => add_content_type}`. [#1875]
- MSRV is now 1.46.0.

### Fixed

- Added the underlying parse error to `test::read_body_json`'s panic message. [#1812]

### Removed

- Public modules `middleware::{normalize, err_handlers}`. All necessary middleware types are now exposed directly by the `middleware` module.
- Remove `actix-threadpool` as dependency. `actix_threadpool::BlockingError` error type can be imported from `actix_web::error` module. [#1878]

[#1812]: https://github.com/actix/actix-web/pull/1812
[#1813]: https://github.com/actix/actix-web/pull/1813
[#1852]: https://github.com/actix/actix-web/pull/1852
[#1865]: https://github.com/actix/actix-web/pull/1865
[#1875]: https://github.com/actix/actix-web/pull/1875
[#1878]: https://github.com/actix/actix-web/pull/1878

</details>

## 3.3.3

### Changed

- Soft-deprecate `NormalizePath::default()`, noting upcoming behavior change in v4. [#2529]

[#2529]: https://github.com/actix/actix-web/pull/2529

## 3.3.2

### Fixed

- Removed an occasional `unwrap` on `None` panic in `NormalizePathNormalization`. [#1762]
- Fix `match_pattern()` returning `None` for scope with empty path resource. [#1798]
- Increase minimum `socket2` version. [#1803]

[#1762]: https://github.com/actix/actix-web/pull/1762
[#1798]: https://github.com/actix/actix-web/pull/1798
[#1803]: https://github.com/actix/actix-web/pull/1803

## 3.3.1

- Ensure `actix-http` dependency uses same `serde_urlencoded`.

## 3.3.0

### Added

- Add `Either<A, B>` extractor helper. [#1788]

### Changed

- Upgrade `serde_urlencoded` to `0.7`. [#1773]

[#1773]: https://github.com/actix/actix-web/pull/1773
[#1788]: https://github.com/actix/actix-web/pull/1788

## 3.2.0

### Added

- Implement `exclude_regex` for Logger middleware. [#1723]
- Add request-local data extractor `web::ReqData`. [#1748]
- Add ability to register closure for request middleware logging. [#1749]
- Add `app_data` to `ServiceConfig`. [#1757]
- Expose `on_connect` for access to the connection stream before request is handled. [#1754]

### Changed

- Updated `actix-web-codegen` dependency for access to new `#[route(...)]` multi-method macro.
- Print non-configured `Data<T>` type when attempting extraction. [#1743]
- Re-export `bytes::Buf{Mut}` in web module. [#1750]
- Upgrade `pin-project` to `1.0`.

[#1723]: https://github.com/actix/actix-web/pull/1723
[#1743]: https://github.com/actix/actix-web/pull/1743
[#1748]: https://github.com/actix/actix-web/pull/1748
[#1750]: https://github.com/actix/actix-web/pull/1750
[#1754]: https://github.com/actix/actix-web/pull/1754
[#1757]: https://github.com/actix/actix-web/pull/1757
[#1749]: https://github.com/actix/actix-web/pull/1749

## 3.1.0

### Changed

- Add `TrailingSlash::MergeOnly` behaviour to `NormalizePath`, which allows `NormalizePath` to retain any trailing slashes. [#1695]
- Remove bound `std::marker::Sized` from `web::Data` to support storing `Arc<dyn Trait>` via `web::Data::from` [#1710]

### Fixed

- `ResourceMap` debug printing is no longer infinitely recursive. [#1708]

[#1695]: https://github.com/actix/actix-web/pull/1695
[#1708]: https://github.com/actix/actix-web/pull/1708
[#1710]: https://github.com/actix/actix-web/pull/1710

## 3.0.2

### Fixed

- `NormalizePath` when used with `TrailingSlash::Trim` no longer trims the root path "/". [#1678]

[#1678]: https://github.com/actix/actix-web/pull/1678

## 3.0.1

### Changed

- `middleware::normalize::TrailingSlash` enum is now accessible. [#1673]

[#1673]: https://github.com/actix/actix-web/pull/1673

## 3.0.0

- No significant changes from `3.0.0-beta.4`.

## 3.0.0-beta.4

### Added

- `middleware::NormalizePath` now has configurable behavior for either always having a trailing slash, or as the new addition, always trimming trailing slashes. [#1639]

### Changed

- Update actix-codec and actix-utils dependencies. [#1634]
- `FormConfig` and `JsonConfig` configurations are now also considered when set using `App::data`. [#1641]
- `HttpServer::maxconn` is renamed to the more expressive `HttpServer::max_connections`. [#1655]
- `HttpServer::maxconnrate` is renamed to the more expressive `HttpServer::max_connection_rate`. [#1655]

[#1639]: https://github.com/actix/actix-web/pull/1639
[#1641]: https://github.com/actix/actix-web/pull/1641
[#1634]: https://github.com/actix/actix-web/pull/1634
[#1655]: https://github.com/actix/actix-web/pull/1655

## 3.0.0-beta.3

### Changed

- Update `rustls` to 0.18

## 3.0.0-beta.2

### Changed

- `PayloadConfig` is now also considered in `Bytes` and `String` extractors when set using `App::data`. [#1610]
- `web::Path` now has a public representation: `web::Path(pub T)` that enables destructuring. [#1594]
- `ServiceRequest::app_data` allows retrieval of non-Data data without splitting into parts to access `HttpRequest` which already allows this. [#1618]
- Re-export all error types from `awc`. [#1621]
- MSRV is now 1.42.0.

### Fixed

- Memory leak of app data in pooled requests. [#1609]

[#1594]: https://github.com/actix/actix-web/pull/1594
[#1609]: https://github.com/actix/actix-web/pull/1609
[#1610]: https://github.com/actix/actix-web/pull/1610
[#1618]: https://github.com/actix/actix-web/pull/1618
[#1621]: https://github.com/actix/actix-web/pull/1621

## 3.0.0-beta.1

### Added

- Re-export `actix_rt::main` as `actix_web::main`.
- `HttpRequest::match_pattern` and `ServiceRequest::match_pattern` for extracting the matched resource pattern.
- `HttpRequest::match_name` and `ServiceRequest::match_name` for extracting matched resource name.

### Changed

- Fix actix_http::h1::dispatcher so it returns when HW_BUFFER_SIZE is reached. Should reduce peak memory consumption during large uploads. [#1550]
- Migrate cookie handling to `cookie` crate. Actix-web no longer requires `ring` dependency.
- MSRV is now 1.41.1

### Fixed

- `NormalizePath` improved consistency when path needs slashes added _and_ removed.

## 3.0.0-alpha.3

### Added

- Add option to create `Data<T>` from `Arc<T>` [#1509]

### Changed

- Resources and Scopes can now access non-overridden data types set on App (or containing scopes) when setting their own data. [#1486]
- Fix audit issue logging by default peer address [#1485]
- Bump minimum supported Rust version to 1.40
- Replace deprecated `net2` crate with `socket2`

[#1485]: https://github.com/actix/actix-web/pull/1485
[#1509]: https://github.com/actix/actix-web/pull/1509

## 3.0.0-alpha.2

### Changed

- `{Resource,Scope}::default_service(f)` handlers now support app data extraction. [#1452]
- Implement `std::error::Error` for our custom errors [#1422]
- NormalizePath middleware now appends trailing / so that routes of form /example/ respond to /example requests. [#1433]
- Remove the `failure` feature and support.

[#1422]: https://github.com/actix/actix-web/pull/1422
[#1433]: https://github.com/actix/actix-web/pull/1433
[#1452]: https://github.com/actix/actix-web/pull/1452
[#1486]: https://github.com/actix/actix-web/pull/1486

## 3.0.0-alpha.1

### Added

- Add helper function for creating routes with `TRACE` method guard `web::trace()`
- Add convenience functions `test::read_body_json()` and `test::TestRequest::send_request()` for testing.

### Changed

- Use `sha-1` crate instead of unmaintained `sha1` crate
- Skip empty chunks when returning response from a `Stream` [#1308]
- Update the `time` dependency to 0.2.7
- Update `actix-tls` dependency to 2.0.0-alpha.1
- Update `rustls` dependency to 0.17

[#1308]: https://github.com/actix/actix-web/pull/1308

## 2.0.0

### Changed

- Rename `HttpServer::start()` to `HttpServer::run()`

- Allow to gracefully stop test server via `TestServer::stop()`

- Allow to specify multi-patterns for resources

## 2.0.0-rc

### Changed

- Move `BodyEncoding` to `dev` module #1220

- Allow to set `peer_addr` for TestRequest #1074

- Make web::Data deref to Arc<T> #1214

- Rename `App::register_data()` to `App::app_data()`

- `HttpRequest::app_data<T>()` returns `Option<&T>` instead of `Option<&Data<T>>`

### Fixed

- Fix `AppConfig::secure()` is always false. #1202

## 2.0.0-alpha.6

### Fixed

- Fixed compilation with default features off

## 2.0.0-alpha.5

### Added

- Add test server, `test::start()` and `test::start_with()`

## 2.0.0-alpha.4

### Deleted

- Delete HttpServer::run(), it is not useful with async/await

## 2.0.0-alpha.3

### Changed

- Migrate to tokio 0.2

## 2.0.0-alpha.1

### Changed

- Migrated to `std::future`

- Remove implementation of `Responder` for `()`. (#1167)

## 1.0.9

### Added

- Add `Payload::into_inner` method and make stored `def::Payload` public. (#1110)

### Changed

- Support `Host` guards when the `Host` header is unset (e.g. HTTP/2 requests) (#1129)

## 1.0.8

### Added

- Add `Scope::register_data` and `Resource::register_data` methods, parallel to `App::register_data`.

- Add `middleware::Condition` that conditionally enables another middleware

- Allow to re-construct `ServiceRequest` from `HttpRequest` and `Payload`

- Add `HttpServer::listen_uds` for ability to listen on UDS FD rather than path, which is useful for example with systemd.

### Changed

- Make UrlEncodedError::Overflow more informative

- Use actix-testing for testing utils

## 1.0.7

### Fixed

- Request Extensions leak #1062

## 1.0.6

### Added

- Re-implement Host predicate (#989)

- Form implements Responder, returning a `application/x-www-form-urlencoded` response

- Add `into_inner` to `Data`

- Add `test::TestRequest::set_form()` convenience method to automatically serialize data and set the header in test requests.

### Changed

- `Query` payload made `pub`. Allows user to pattern-match the payload.

- Enable `rust-tls` feature for client #1045

- Update serde_urlencoded to 0.6.1

- Update url to 2.1

## 1.0.5

### Added

- Unix domain sockets (HttpServer::bind_uds) #92

- Actix now logs errors resulting in "internal server error" responses always, with the `error` logging level

### Fixed

- Restored logging of errors through the `Logger` middleware

## 1.0.4

### Added

- Add `Responder` impl for `(T, StatusCode) where T: Responder`

- Allow to access app's resource map via `ServiceRequest::resource_map()` and `HttpRequest::resource_map()` methods.

### Changed

- Upgrade `rand` dependency version to 0.7

## 1.0.3

### Added

- Support asynchronous data factories #850

### Changed

- Use `encoding_rs` crate instead of unmaintained `encoding` crate

## 1.0.2

### Changed

- Move cors middleware to `actix-cors` crate.

- Move identity middleware to `actix-identity` crate.

## 1.0.1

### Added

- Add support for PathConfig #903

- Add `middleware::identity::RequestIdentity` trait to `get_identity` from `HttpMessage`.

### Changed

- Move cors middleware to `actix-cors` crate.

- Move identity middleware to `actix-identity` crate.

- Disable default feature `secure-cookies`.

- Allow to test an app that uses async actors #897

- Re-apply patch from #637 #894

### Fixed

- HttpRequest::url_for is broken with nested scopes #915

## 1.0.0

### Added

- Add `Scope::configure()` method.

- Add `ServiceRequest::set_payload()` method.

- Add `test::TestRequest::set_json()` convenience method to automatically serialize data and set header in test requests.

- Add macros for head, options, trace, connect and patch http methods

### Changed

- Drop an unnecessary `Option<_>` indirection around `ServerBuilder` from `HttpServer`. #863

### Fixed

- Fix Logger request time format, and use rfc3339. #867

- Clear http requests pool on app service drop #860

## 1.0.0-rc

### Added

- Add `Query<T>::from_query()` to extract parameters from a query string. #846
- `QueryConfig`, similar to `JsonConfig` for customizing error handling of query extractors.

### Changed

- `JsonConfig` is now `Send + Sync`, this implies that `error_handler` must be `Send + Sync` too.

### Fixed

- Codegen with parameters in the path only resolves the first registered endpoint #841

## 1.0.0-beta.4

### Added

- Allow to set/override app data on scope level

### Changed

- `App::configure` take an `FnOnce` instead of `Fn`
- Upgrade actix-net crates

## 1.0.0-beta.3

### Added

- Add helper function for executing futures `test::block_fn()`

### Changed

- Extractor configuration could be registered with `App::data()` or with `Resource::data()` #775

- Route data is unified with app data, `Route::data()` moved to resource level to `Resource::data()`

- CORS handling without headers #702

- Allow constructing `Data` instances to avoid double `Arc` for `Send + Sync` types.

### Fixed

- Fix `NormalizePath` middleware impl #806

### Deleted

- `App::data_factory()` is deleted.

## 1.0.0-beta.2

### Added

- Add raw services support via `web::service()`

- Add helper functions for reading response body `test::read_body()`

- Add support for `remainder match` (i.e "/path/{tail}\*")

- Extend `Responder` trait, allow to override status code and headers.

- Store visit and login timestamp in the identity cookie #502

### Changed

- `.to_async()` handler can return `Responder` type #792

### Fixed

- Fix async web::Data factory handling

## 1.0.0-beta.1

### Added

- Add helper functions for reading test response body, `test::read_response()` and test::read_response_json()`

- Add `.peer_addr()` #744

- Add `NormalizePath` middleware

### Changed

- Rename `RouterConfig` to `ServiceConfig`

- Rename `test::call_success` to `test::call_service`

- Removed `ServiceRequest::from_parts()` as it is unsafe to create from parts.

- `CookieIdentityPolicy::max_age()` accepts value in seconds

### Fixed

- Fixed `TestRequest::app_data()`

## 1.0.0-alpha.6

### Changed

- Allow using any service as default service.

- Remove generic type for request payload, always use default.

- Removed `Decompress` middleware. Bytes, String, Json, Form extractors automatically decompress payload.

- Make extractor config type explicit. Add `FromRequest::Config` associated type.

## 1.0.0-alpha.5

### Added

- Added async io `TestBuffer` for testing.

### Deleted

- Removed native-tls support

## 1.0.0-alpha.4

### Added

- `App::configure()` allow to offload app configuration to different methods

- Added `URLPath` option for logger

- Added `ServiceRequest::app_data()`, returns `Data<T>`

- Added `ServiceFromRequest::app_data()`, returns `Data<T>`

### Changed

- `FromRequest` trait refactoring

- Move multipart support to actix-multipart crate

### Fixed

- Fix body propagation in Response::from_error. #760

## 1.0.0-alpha.3

### Changed

- Renamed `TestRequest::to_service()` to `TestRequest::to_srv_request()`

- Renamed `TestRequest::to_response()` to `TestRequest::to_srv_response()`

- Removed `Deref` impls

### Removed

- Removed unused `actix_web::web::md()`

## 1.0.0-alpha.2

### Added

- Rustls support

### Changed

- Use forked cookie

- Multipart::Field renamed to MultipartField

## 1.0.0-alpha.1

### Changed

- Complete architecture re-design.

- Return 405 response if no matching route found within resource #538<|MERGE_RESOLUTION|>--- conflicted
+++ resolved
@@ -6,11 +6,8 @@
 - Improve handling of non-UTF-8 header values in `Logger` middleware.
 - Add `HttpServer::shutdown_signal()` method.
 - Mark `HttpServer` as `#[must_use]`.
-<<<<<<< HEAD
 - Allow SVG images to be compressed by the `Compress` middleware.
-=======
 - Ignore `Host` header in `Host` guard when connection protocol is HTTP/2.
->>>>>>> 3147aacc
 - Re-export `mime` dependency.
 - Update `brotli` dependency to `8`.
 
