# Changelog

## Unreleased

<<<<<<< HEAD
- Add `experimental-introspection` feature for retrieving configured route paths and HTTP methods.
=======
## 4.12.0

- `actix_web::response::builder::HttpResponseBuilder::streaming()` now sets `Content-Type` to `application/octet-stream` if `Content-Type` does not exist.
- `actix_web::response::builder::HttpResponseBuilder::streaming()` now calls `actix_web::response::builder::HttpResponseBuilder::no_chunking()` and returns `SizedStream` if `Content-Length` is set by user.
- Add `ws` crate feature (on-by-default) which forwards to `actix-http` and guards some of its `ResponseError` impls.
- Add public export for `EitherExtractError` in `error` module.
>>>>>>> fe890a73

## 4.11.0

- Add `Logger::log_level()` method.
- Improve handling of non-UTF-8 header values in `Logger` middleware.
- Add `HttpServer::shutdown_signal()` method.
- Mark `HttpServer` as `#[must_use]`.
- Allow SVG images to be compressed by the `Compress` middleware.
- Ignore `Host` header in `Host` guard when connection protocol is HTTP/2.
- Re-export `mime` dependency.
- Update `brotli` dependency to `8`.

## 4.10.2

- No significant changes since `4.10.1`.

## 4.10.1

- No significant changes since `4.10.0`.

## 4.10.0

### Added

- Implement `Responder` for `Result<(), E: Into<Error>>`. Returning `Ok(())` responds with HTTP 204 No Content.

### Changed

- On Windows, an error is now returned from `HttpServer::bind()` (or TLS variants) when binding to a socket that's already in use.
- Update `brotli` dependency to `7`.
- Minimum supported Rust version (MSRV) is now 1.75.

## 4.9.0

### Added

- Add `middleware::from_fn()` helper.
- Add `web::ThinData` extractor.

## 4.8.0

### Added

- Add `web::Html` responder.
- Add `HttpRequest::full_url()` method to get the complete URL of the request.

### Fixed

- Always remove port from return value of `ConnectionInfo::realip_remote_addr()` when handling IPv6 addresses. from the `Forwarded` header.
- The `UrlencodedError::ContentType` variant (relevant to the `Form` extractor) now uses the 415 (Media Type Unsupported) status code in it's `ResponseError` implementation.
- Apply `HttpServer::max_connection_rate()` setting when using rustls v0.22 or v0.23.

## 4.7.0

### Added

- Add `#[scope]` macro.
- Add `middleware::Identity` type.
- Add `CustomizeResponder::add_cookie()` method.
- Add `guard::GuardContext::app_data()` method.
- Add `compat-routing-macros-force-pub` crate feature which (on-by-default) which, when disabled, causes handlers to inherit their attached function's visibility.
- Add `compat` crate feature group (on-by-default) which, when disabled, helps with transitioning to some planned v5.0 breaking changes, starting only with `compat-routing-macros-force-pub`.
- Implement `From<Box<dyn ResponseError>>` for `Error`.

## 4.6.0

### Added

- Add `unicode` crate feature (on-by-default) to switch between `regex` and `regex-lite` as a trade-off between full unicode support and binary size.
- Add `rustls-0_23` crate feature.
- Add `HttpServer::{bind_rustls_0_23, listen_rustls_0_23}()` builder methods.
- Add `HttpServer::tls_handshake_timeout()` builder method for `rustls-0_22` and `rustls-0_23`.

### Changed

- Update `brotli` dependency to `6`.
- Minimum supported Rust version (MSRV) is now 1.72.

### Fixed

- Avoid type confusion with `rustls` in some circumstances.

## 4.5.1

### Fixed

- Fix missing import when using enabling Rustls v0.22 support.

## 4.5.0

### Added

- Add `rustls-0_22` crate feature.
- Add `HttpServer::{bind_rustls_0_22, listen_rustls_0_22}()` builder methods.

## 4.4.1

### Changed

- Updated `zstd` dependency to `0.13`.
- Compression middleware now prefers brotli over zstd over gzip.

### Fixed

- Fix validation of `Json` extractor when `JsonConfig::validate_content_type()` is set to false.

## 4.4.0

### Added

- Add `HttpServer::{bind, listen}_auto_h2c()` methods behind new `http2` crate feature.
- Add `HttpServer::{bind, listen}_rustls_021()` methods for Rustls v0.21 support behind new `rustls-0_21` crate feature.
- Add `Resource::{get, post, etc...}` methods for more concisely adding routes that don't need additional guards.
- Add `web::Payload::to_bytes[_limited]()` helper methods.
- Add missing constructors on `HttpResponse` for several status codes.
- Add `http::header::ContentLength` typed header.
- Implement `Default` for `web::Data`.
- Implement `serde::Deserialize` for `web::Data`.
- Add `rustls-0_20` crate feature, which the existing `rustls` feature now aliases.

### Changed

- Handler functions can now receive up to 16 extractor parameters.
- The `Compress` middleware no longer compresses image or video content.
- Hide sensitive header values in `HttpRequest`'s `Debug` output.
- Minimum supported Rust version (MSRV) is now 1.68 due to transitive `time` dependency.

## 4.3.1

### Added

- Add support for custom methods with the `#[route]` macro. [#2969]

[#2969]: https://github.com/actix/actix-web/pull/2969

## 4.3.0

### Added

- Add `ContentDisposition::attachment()` constructor. [#2867]
- Add `ErrorHandlers::default_handler()` (as well as `default_handler_{server, client}()`) to make registering handlers for groups of response statuses easier. [#2784]
- Add `Logger::custom_response_replace()`. [#2631]
- Add rudimentary redirection service at `web::redirect()` / `web::Redirect`. [#1961]
- Add `guard::Acceptable` for matching against `Accept` header MIME types. [#2265]
- Add fallible versions of `test` helpers: `try_call_service()`, `try_call_and_read_body_json()`, `try_read_body()`, and `try_read_body_json()`. [#2961]

### Fixed

- Add `Allow` header to `Resource`'s default responses when no routes are matched. [#2949]

[#1961]: https://github.com/actix/actix-web/pull/1961
[#2265]: https://github.com/actix/actix-web/pull/2265
[#2631]: https://github.com/actix/actix-web/pull/2631
[#2784]: https://github.com/actix/actix-web/pull/2784
[#2867]: https://github.com/actix/actix-web/pull/2867
[#2949]: https://github.com/actix/actix-web/pull/2949
[#2961]: https://github.com/actix/actix-web/pull/2961

## 4.2.1

### Fixed

- Bump minimum version of `actix-http` dependency to fix compatibility issue. [#2871]

[#2871]: https://github.com/actix/actix-web/pull/2871

## 4.2.0

### Added

- Add `#[routes]` macro to support multiple paths for one handler. [#2718]
- Add `ServiceRequest::{parts, request}()` getter methods. [#2786]
- Add configuration options for TLS handshake timeout via `HttpServer::{rustls, openssl}_with_config` methods. [#2752]

### Changed

- Minimum supported Rust version (MSRV) is now 1.59 due to transitive `time` dependency.

[#2718]: https://github.com/actix/actix-web/pull/2718
[#2752]: https://github.com/actix/actix-web/pull/2752
[#2786]: https://github.com/actix/actix-web/pull/2786

## 4.1.0

### Added

- Add `ServiceRequest::extract()` to make it easier to use extractors when writing middlewares. [#2647]
- Add `Route::wrap()` to allow individual routes to use middleware. [#2725]
- Add `ServiceConfig::default_service()`. [#2338] [#2743]
- Implement `ResponseError` for `std::convert::Infallible`

### Changed

- Minimum supported Rust version (MSRV) is now 1.56 due to transitive `hashbrown` dependency.

### Fixed

- Clear connection-level data on `HttpRequest` drop. [#2742]

[#2338]: https://github.com/actix/actix-web/pull/2338
[#2647]: https://github.com/actix/actix-web/pull/2647
[#2725]: https://github.com/actix/actix-web/pull/2725
[#2742]: https://github.com/actix/actix-web/pull/2742
[#2743]: https://github.com/actix/actix-web/pull/2743

## 4.0.1

### Fixed

- Use stable version in readme example.

## 4.0.0

### Dependencies

- Updated `actix-*` to Tokio v1-based versions. [#1813]
- Updated `actix-web-codegen` to `4.0.0`.
- Updated `cookie` to `0.16`. [#2555]
- Updated `language-tags` to `0.3`.
- Updated `rand` to `0.8`.
- Updated `rustls` to `0.20`. [#2414]
- Updated `tokio` to `1`.

### Added

- Crate Features:
  - `cookies`; enabled by default. [#2619]
  - `compress-brotli`; enabled by default. [#2618]
  - `compress-gzip`; enabled by default. [#2618]
  - `compress-zstd`; enabled by default. [#2618]
  - `macros`; enables routing and runtime macros, enabled by default. [#2619]
- Types:
  - `CustomizeResponder` for customizing response. [#2510]
  - `dev::ServerHandle` re-export from `actix-server`. [#2442]
  - `dev::ServiceFactory` re-export from `actix-service`. [#2325]
  - `guard::GuardContext` for use with the `Guard` trait. [#2552]
  - `http::header::AcceptEncoding` typed header. [#2482]
  - `http::header::Range` typed header. [#2485]
  - `http::KeepAlive` re-export from `actix-http`. [#2625]
  - `middleware::Compat` that boxes middleware types like `Logger` and `Compress` to be used with constrained type bounds. [#1865]
  - `web::Header` extractor for extracting typed HTTP headers in handlers. [#2094]
- Methods:
  - `dev::ServiceRequest::guard_ctx()` for obtaining a guard context. [#2552]
  - `dev::ServiceRequest::parts_mut()`. [#2177]
  - `dev::ServiceResponse::map_into_{left,right}_body()` and `HttpResponse::map_into_boxed_body()`. [#2468]
  - `Either<web::Json<T>, web::Form<T>>::into_inner()` which returns the inner type for whichever variant was created. Also works for `Either<web::Form<T>, web::Json<T>>`. [#1894]
  - `http::header::AcceptLanguage::{ranked, preference}()`. [#2480]
  - `HttpResponse::add_removal_cookie()`. [#2586]
  - `HttpResponse::map_into_{left,right}_body()` and `HttpResponse::map_into_boxed_body()`. [#2468]
  - `HttpServer::worker_max_blocking_threads` for setting block thread pool. [#2200]
  - `middleware::Logger::log_target()` to allow customize. [#2594]
  - `Responder::customize()` trait method that wraps responder in `CustomizeResponder`. [#2510]
  - `Route::service()` for using hand-written services as handlers. [#2262]
  - `ServiceResponse::into_parts()`. [#2499]
  - `TestServer::client_headers()` method. [#2097]
  - `web::ServiceConfig::configure()` to allow easy nesting of configuration functions. [#1988]
- Trait Implementations:
  - Implement `Debug` for `DefaultHeaders`. [#2510]
  - Implement `FromRequest` for `ConnectionInfo` and `PeerAddr`. [#2263]
  - Implement `FromRequest` for `Method`. [#2263]
  - Implement `FromRequest` for `Uri`. [#2263]
  - Implement `Hash` for `http::header::Encoding`. [#2501]
  - Implement `Responder` for `Vec<u8>`. [#2625]
- Misc:
  - `#[actix_web::test]` macro for setting up tests with a runtime. [#2409]
  - Enable registering a vec of services of the same type to `App` [#1933]
  - Add `services!` macro for helping register multiple services to `App`. [#1933]
  - Option to allow `Json` extractor to work without a `Content-Type` header present. [#2362]
  - Connection data set through the `HttpServer::on_connect` callback is now accessible only from the new `HttpRequest::conn_data()` and `ServiceRequest::conn_data()` methods. [#2491]

### Changed

- Functions:
  - `guard::fn_guard` functions now receives a `&GuardContext`. [#2552]
  - `guard::Not` is now generic over the type of guard it wraps. [#2552]
  - `test::{call_service, read_response, read_response_json, send_request}()` now receive a `&Service`. [#1905]
  - Some guard functions now return `impl Guard` and their concrete types are made private: `guard::Header` and all the method guards. [#2552]
  - Rename `test::{default_service => status_service}()`. Old name is deprecated. [#2518]
  - Rename `test::{read_response_json => call_and_read_body_json}()`. Old name is deprecated. [#2518]
  - Rename `test::{read_response => call_and_read_body}()`. Old name is deprecated. [#2518]
- Traits:
  - `guard::Guard::check` now receives a `&GuardContext`. [#2552]
  - `FromRequest::Config` associated type was removed. [#2233]
  - `Responder` trait has been reworked and now `Response`/`HttpResponse` synchronously, making it simpler and more performant. [#1891]
  - Rename `Factory` trait to `Handler`. [#1852]
- Types:
  - `App`'s `B` (body) type parameter been removed. As a result, `App`s can be returned from functions now. [#2493]
  - `Compress` middleware's response type is now `EitherBody<Encoder<B>>`. [#2448]
  - `error::BlockingError` is now a unit struct. It's now only triggered when blocking thread pool has shutdown. [#1957]
  - `ErrorHandlerResponse`'s response variants now use `ServiceResponse<EitherBody<B>>`. [#2515]
  - `ErrorHandlers` middleware's response types now use `ServiceResponse<EitherBody<B>>`. [#2515]
  - `http::header::Encoding` now only represents `Content-Encoding` types. [#2501]
  - `middleware::Condition` gained a broader middleware compatibility. [#2635]
  - `Resource` no longer require service body type to be boxed. [#2526]
  - `Scope` no longer require service body type to be boxed. [#2523]
  - `web::Path`s inner field is now private. [#1894]
  - `web::Payload`'s inner field is now private. [#2384]
  - Error enums are now marked `#[non_exhaustive]`. [#2148]
- Enum Variants:
  - `Either` now uses `Left`/`Right` variants (instead of `A`/`B`) [#1894]
  - Include size and limits in `JsonPayloadError::Overflow`. [#2162]
- Methods:
  - `App::data()` is deprecated; `App::app_data()` should be preferred. [#2271]
  - `dev::JsonBody::new()` returns a default limit of 32kB to be consistent with `JsonConfig` and the default behaviour of the `web::Json<T>` extractor. [#2010]
  - `dev::ServiceRequest::{into_parts, from_parts}()` can no longer fail. [#1893]
  - `dev::ServiceRequest::from_request` can no longer fail. [#1893]
  - `dev::ServiceResponse::error_response()` now uses body type of `BoxBody`. [#2201]
  - `dev::ServiceResponse::map_body()` closure receives and returns `B` instead of `ResponseBody<B>`. [#2201]
  - `http::header::ContentType::html()` now produces `text/html; charset=utf-8` instead of `text/html`. [#2423]
  - `HttpRequest::url_for`'s constructed URLs no longer contain query or fragment. [#2430]
  - `HttpResponseBuilder::json()` can now receive data by value and reference. [#1903]
  - `HttpServer::{listen_rustls, bind_rustls}()` now honor the ALPN protocols in the configuration parameter. [#2226]
  - `middleware::NormalizePath()` now will not try to normalize URIs with no valid path [#2246]
  - `test::TestRequest::param()` now accepts more than just static strings. [#2172]
  - `web::Data::into_inner()` and `Data::get_ref()` no longer require `T: Sized`. [#2403]
  - Rename `HttpServer::{client_timeout => client_request_timeout}()`. [#2611]
  - Rename `HttpServer::{client_shutdown => client_disconnect_timeout}()`. [#2611]
  - Rename `http::header::Accept::{mime_precedence => ranked}()`. [#2480]
  - Rename `http::header::Accept::{mime_preference => preference}()`. [#2480]
  - Rename `middleware::DefaultHeaders::{content_type => add_content_type}()`. [#1875]
  - Rename `dev::ConnectionInfo::{remote_addr => peer_addr}`, deprecating the old name. [#2554]
- Trait Implementations:
  - `HttpResponse` can now be used as a `Responder` with any body type. [#2567]
- Misc:
  - Maximum number of handler extractors has increased to 12. [#2582]
  - The default `TrailingSlash` behavior is now `Trim`, in line with existing documentation. See migration guide for implications. [#1875]
  - `Result` extractor wrapper can now convert error types. [#2581]
  - Compress middleware will return `406 Not Acceptable` when no content encoding is acceptable to the client. [#2344]
  - Adjusted default JSON payload limit to 2MB (from 32kb). [#2162]
  - All error trait bounds in server service builders have changed from `Into<Error>` to `Into<Response<BoxBody>>`. [#2253]
  - All error trait bounds in message body and stream impls changed from `Into<Error>` to `Into<Box<dyn std::error::Error>>`. [#2253]
  - Improve spec compliance of `dev::ConnectionInfo` extractor. [#2282]
  - Associated types in `FromRequest` implementation for `Option` and `Result` have changed. [#2581]
  - Reduce the level from `error` to `debug` for the log line that is emitted when a `500 Internal Server Error` is built using `HttpResponse::from_error`. [#2201]
  - Minimum supported Rust version (MSRV) is now 1.54.

### Fixed

- Auto-negotiation of content encoding is more fault-tolerant when using the `Compress` middleware. [#2501]
- Scope and Resource middleware can access data items set on their own layer. [#2288]
- Multiple calls to `App::data()` with the same type now keeps the latest call's data. [#1906]
- Typed headers containing lists that require one or more items now enforce this minimum. [#2482]
- `dev::ConnectionInfo::peer_addr` will no longer return the port number. [#2554]
- `dev::ConnectionInfo::realip_remote_addr` will no longer return the port number if sourcing the IP from the peer's socket address. [#2554]
- Accept wildcard `*` items in `AcceptLanguage`. [#2480]
- Relax `Unpin` bound on `S` (stream) parameter of `HttpResponseBuilder::streaming`. [#2448]
- Fix quality parse error in `http::header::AcceptEncoding` typed header. [#2344]
- Double ampersand in `middleware::Logger` format is escaped correctly. [#2067]
- Added the underlying parse error to `test::read_body_json`'s panic message. [#1812]

### Security

- `cookie` upgrade addresses [`RUSTSEC-2020-0071`].

[`rustsec-2020-0071`]: https://rustsec.org/advisories/RUSTSEC-2020-0071.html

### Removed

- Crate Features:
  - `compress` feature. [#2065]
- Functions:
  - `test::load_stream` and `test::load_body`; replace usage with `body::to_bytes`. [#2518]
  - `test::start_with`; moved to new `actix-test` crate. [#2112]
  - `test::start`; moved to new `actix-test` crate. [#2112]
  - `test::unused_addr`; moved to new `actix-test` crate. [#2112]
- Traits:
  - `BodyEncoding`; signalling content encoding is now only done via the `Content-Encoding` header. [#2565]
- Types:
  - `dev::{BodySize, MessageBody, SizedStream}` re-exports; they are exposed through the `body` module. [#2468]
  - `EitherExtractError` direct export. [#2510]
  - `rt::{Arbiter, ArbiterHandle}` re-exports. [#2619]
  - `test::TestServer`; moved to new `actix-test` crate. [#2112]
  - `test::TestServerConfig`; moved to new `actix-test` crate. [#2112]
  - `web::HttpRequest` re-export. [#2663]
  - `web::HttpResponse` re-export. [#2663]
- Methods:
  - `AppService::set_service_data`; for custom HTTP service factories adding application data, use the layered data model by calling `ServiceRequest::add_data_container` when handling requests instead. [#1906]
  - `dev::ConnectionInfo::get`. [#2487]
  - `dev::ServiceResponse::checked_expr`. [#2401]
  - `HttpRequestBuilder::del_cookie`. [#2591]
  - `HttpResponse::take_body` and old `HttpResponse::into_body` method that casted body type. [#2201]
  - `HttpResponseBuilder::json2()`. [#1903]
  - `middleware::Compress::new`; restricting compression algorithm is done through feature flags. [#2501]
  - `test::TestRequest::with_header()`; use `test::TestRequest::default().insert_header()`. [#1869]
- Trait Implementations:
  - Implementation of `From<either::Either>` for `Either` crate. [#2516]
  - Implementation of `Future` for `HttpResponse`. [#2601]
- Misc:
  - The `client` module was removed; use the `awc` crate directly. [871ca5e4]
  - `middleware::{normalize, err_handlers}` modules; all necessary middleware types are now exposed in the `middleware` module.

[#1812]: https://github.com/actix/actix-web/pull/1812
[#1813]: https://github.com/actix/actix-web/pull/1813
[#1852]: https://github.com/actix/actix-web/pull/1852
[#1865]: https://github.com/actix/actix-web/pull/1865
[#1869]: https://github.com/actix/actix-web/pull/1869
[#1875]: https://github.com/actix/actix-web/pull/1875
[#1878]: https://github.com/actix/actix-web/pull/1878
[#1891]: https://github.com/actix/actix-web/pull/1891
[#1893]: https://github.com/actix/actix-web/pull/1893
[#1894]: https://github.com/actix/actix-web/pull/1894
[#1903]: https://github.com/actix/actix-web/pull/1903
[#1905]: https://github.com/actix/actix-web/pull/1905
[#1906]: https://github.com/actix/actix-web/pull/1906
[#1933]: https://github.com/actix/actix-web/pull/1933
[#1957]: https://github.com/actix/actix-web/pull/1957
[#1957]: https://github.com/actix/actix-web/pull/1957
[#1981]: https://github.com/actix/actix-web/pull/1981
[#1988]: https://github.com/actix/actix-web/pull/1988
[#2010]: https://github.com/actix/actix-web/pull/2010
[#2065]: https://github.com/actix/actix-web/pull/2065
[#2067]: https://github.com/actix/actix-web/pull/2067
[#2093]: https://github.com/actix/actix-web/pull/2093
[#2094]: https://github.com/actix/actix-web/pull/2094
[#2097]: https://github.com/actix/actix-web/pull/2097
[#2112]: https://github.com/actix/actix-web/pull/2112
[#2148]: https://github.com/actix/actix-web/pull/2148
[#2162]: https://github.com/actix/actix-web/pull/2162
[#2172]: https://github.com/actix/actix-web/pull/2172
[#2177]: https://github.com/actix/actix-web/pull/2177
[#2200]: https://github.com/actix/actix-web/pull/2200
[#2201]: https://github.com/actix/actix-web/pull/2201
[#2201]: https://github.com/actix/actix-web/pull/2201
[#2233]: https://github.com/actix/actix-web/pull/2233
[#2246]: https://github.com/actix/actix-web/pull/2246
[#2250]: https://github.com/actix/actix-web/pull/2250
[#2253]: https://github.com/actix/actix-web/pull/2253
[#2262]: https://github.com/actix/actix-web/pull/2262
[#2263]: https://github.com/actix/actix-web/pull/2263
[#2271]: https://github.com/actix/actix-web/pull/2271
[#2282]: https://github.com/actix/actix-web/pull/2282
[#2288]: https://github.com/actix/actix-web/pull/2288
[#2325]: https://github.com/actix/actix-web/pull/2325
[#2344]: https://github.com/actix/actix-web/pull/2344
[#2362]: https://github.com/actix/actix-web/pull/2362
[#2379]: https://github.com/actix/actix-web/pull/2379
[#2384]: https://github.com/actix/actix-web/pull/2384
[#2401]: https://github.com/actix/actix-web/pull/2401
[#2403]: https://github.com/actix/actix-web/pull/2403
[#2409]: https://github.com/actix/actix-web/pull/2409
[#2414]: https://github.com/actix/actix-web/pull/2414
[#2423]: https://github.com/actix/actix-web/pull/2423
[#2430]: https://github.com/actix/actix-web/pull/2430
[#2442]: https://github.com/actix/actix-web/pull/2442
[#2446]: https://github.com/actix/actix-web/pull/2446
[#2448]: https://github.com/actix/actix-web/pull/2448
[#2468]: https://github.com/actix/actix-web/pull/2468
[#2474]: https://github.com/actix/actix-web/pull/2474
[#2480]: https://github.com/actix/actix-web/pull/2480
[#2482]: https://github.com/actix/actix-web/pull/2482
[#2484]: https://github.com/actix/actix-web/pull/2484
[#2485]: https://github.com/actix/actix-web/pull/2485
[#2487]: https://github.com/actix/actix-web/pull/2487
[#2491]: https://github.com/actix/actix-web/pull/2491
[#2492]: https://github.com/actix/actix-web/pull/2492
[#2493]: https://github.com/actix/actix-web/pull/2493
[#2499]: https://github.com/actix/actix-web/pull/2499
[#2501]: https://github.com/actix/actix-web/pull/2501
[#2510]: https://github.com/actix/actix-web/pull/2510
[#2515]: https://github.com/actix/actix-web/pull/2515
[#2516]: https://github.com/actix/actix-web/pull/2516
[#2518]: https://github.com/actix/actix-web/pull/2518
[#2523]: https://github.com/actix/actix-web/pull/2523
[#2526]: https://github.com/actix/actix-web/pull/2526
[#2552]: https://github.com/actix/actix-web/pull/2552
[#2554]: https://github.com/actix/actix-web/pull/2554
[#2555]: https://github.com/actix/actix-web/pull/2555
[#2565]: https://github.com/actix/actix-web/pull/2565
[#2567]: https://github.com/actix/actix-web/pull/2567
[#2569]: https://github.com/actix/actix-web/pull/2569
[#2581]: https://github.com/actix/actix-web/pull/2581
[#2582]: https://github.com/actix/actix-web/pull/2582
[#2584]: https://github.com/actix/actix-web/pull/2584
[#2585]: https://github.com/actix/actix-web/pull/2585
[#2586]: https://github.com/actix/actix-web/pull/2586
[#2591]: https://github.com/actix/actix-web/pull/2591
[#2594]: https://github.com/actix/actix-web/pull/2594
[#2601]: https://github.com/actix/actix-web/pull/2601
[#2611]: https://github.com/actix/actix-web/pull/2611
[#2619]: https://github.com/actix/actix-web/pull/2619
[#2625]: https://github.com/actix/actix-web/pull/2625
[#2635]: https://github.com/actix/actix-web/pull/2635
[#2659]: https://github.com/actix/actix-web/pull/2659
[#2663]: https://github.com/actix/actix-web/pull/2663
[871ca5e4]: https://github.com/actix/actix-web/commit/871ca5e4ae2bdc22d1ea02701c2992fa8d04aed7

<details>
<summary>4.0.0 Pre-Releases</summary>

## 4.0.0-rc.3

### Changed

- `middleware::Condition` gained a broader compatibility; `Compat` is needed in fewer cases. [#2635]

### Added

- Implement `Responder` for `Vec<u8>`. [#2625]
- Re-export `KeepAlive` in `http` mod. [#2625]

[#2625]: https://github.com/actix/actix-web/pull/2625
[#2635]: https://github.com/actix/actix-web/pull/2635

## 4.0.0-rc.2

### Added

- On-by-default `macros` feature flag to enable routing and runtime macros. [#2619]

### Removed

- `rt::{Arbiter, ArbiterHandle}` re-exports. [#2619]

[#2619]: https://github.com/actix/actix-web/pull/2619

## 4.0.0-rc.1

### Changed

- Rename `HttpServer::{client_timeout => client_request_timeout}`. [#2611]
- Rename `HttpServer::{client_shutdown => client_disconnect_timeout}`. [#2611]

### Removed

- `impl Future for HttpResponse`. [#2601]

[#2601]: https://github.com/actix/actix-web/pull/2601
[#2611]: https://github.com/actix/actix-web/pull/2611

## 4.0.0-beta.21

### Added

- `HttpResponse::add_removal_cookie`. [#2586]
- `Logger::log_target`. [#2594]

### Removed

- `HttpRequest::req_data[_mut]()`; request-local data is still available through `.extensions()`. [#2585]
- `HttpRequestBuilder::del_cookie`. [#2591]

[#2585]: https://github.com/actix/actix-web/pull/2585
[#2586]: https://github.com/actix/actix-web/pull/2586
[#2591]: https://github.com/actix/actix-web/pull/2591
[#2594]: https://github.com/actix/actix-web/pull/2594

## 4.0.0-beta.20

### Added

- `GuardContext::header` [#2569]
- `ServiceConfig::configure` to allow easy nesting of configuration functions. [#1988]

### Changed

- `HttpResponse` can now be used as a `Responder` with any body type. [#2567]
- `Result` extractor wrapper can now convert error types. [#2581]
- Associated types in `FromRequest` impl for `Option` and `Result` has changed. [#2581]
- Maximum number of handler extractors has increased to 12. [#2582]
- Removed bound `<B as MessageBody>::Error: Debug` in test utility functions in order to support returning opaque apps. [#2584]

[#1988]: https://github.com/actix/actix-web/pull/1988
[#2567]: https://github.com/actix/actix-web/pull/2567
[#2569]: https://github.com/actix/actix-web/pull/2569
[#2581]: https://github.com/actix/actix-web/pull/2581
[#2582]: https://github.com/actix/actix-web/pull/2582
[#2584]: https://github.com/actix/actix-web/pull/2584

## 4.0.0-beta.19

### Added

- `impl Hash` for `http::header::Encoding`. [#2501]
- `AcceptEncoding::negotiate()`. [#2501]

### Changed

- `AcceptEncoding::preference` now returns `Option<Preference<Encoding>>`. [#2501]
- Rename methods `BodyEncoding::{encoding => encode_with, get_encoding => preferred_encoding}`. [#2501]
- `http::header::Encoding` now only represents `Content-Encoding` types. [#2501]

### Fixed

- Auto-negotiation of content encoding is more fault-tolerant when using the `Compress` middleware. [#2501]

### Removed

- `Compress::new`; restricting compression algorithm is done through feature flags. [#2501]
- `BodyEncoding` trait; signalling content encoding is now only done via the `Content-Encoding` header. [#2565]

[#2501]: https://github.com/actix/actix-web/pull/2501
[#2565]: https://github.com/actix/actix-web/pull/2565

## 4.0.0-beta.18

### Changed

- Update `cookie` dependency (re-exported) to `0.16`. [#2555]
- Minimum supported Rust version (MSRV) is now 1.54.

### Security

- `cookie` upgrade addresses [`RUSTSEC-2020-0071`].

[#2555]: https://github.com/actix/actix-web/pull/2555
[`rustsec-2020-0071`]: https://rustsec.org/advisories/RUSTSEC-2020-0071.html

## 4.0.0-beta.17

### Added

- `guard::GuardContext` for use with the `Guard` trait. [#2552]
- `ServiceRequest::guard_ctx` for obtaining a guard context. [#2552]

### Changed

- `Guard` trait now receives a `&GuardContext`. [#2552]
- `guard::fn_guard` functions now receives a `&GuardContext`. [#2552]
- Some guards now return `impl Guard` and their concrete types are made private: `guard::Header` and all the method guards. [#2552]
- The `Not` guard is now generic over the type of guard it wraps. [#2552]

### Fixed

- Rename `ConnectionInfo::{remote_addr => peer_addr}`, deprecating the old name. [#2554]
- `ConnectionInfo::peer_addr` will not return the port number. [#2554]
- `ConnectionInfo::realip_remote_addr` will not return the port number if sourcing the IP from the peer's socket address. [#2554]

[#2552]: https://github.com/actix/actix-web/pull/2552
[#2554]: https://github.com/actix/actix-web/pull/2554

## 4.0.0-beta.16

### Changed

- No longer require `Scope` service body type to be boxed. [#2523]
- No longer require `Resource` service body type to be boxed. [#2526]

[#2523]: https://github.com/actix/actix-web/pull/2523
[#2526]: https://github.com/actix/actix-web/pull/2526

## 4.0.0-beta.15

### Added

- Method on `Responder` trait (`customize`) for customizing responders and `CustomizeResponder` struct. [#2510]
- Implement `Debug` for `DefaultHeaders`. [#2510]

### Changed

- Align `DefaultHeader` method terminology, deprecating previous methods. [#2510]
- Response service types in `ErrorHandlers` middleware now use `ServiceResponse<EitherBody<B>>` to allow changing the body type. [#2515]
- Both variants in `ErrorHandlerResponse` now use `ServiceResponse<EitherBody<B>>`. [#2515]
- Rename `test::{default_service => simple_service}`. Old name is deprecated. [#2518]
- Rename `test::{read_response_json => call_and_read_body_json}`. Old name is deprecated. [#2518]
- Rename `test::{read_response => call_and_read_body}`. Old name is deprecated. [#2518]
- Relax body type and error bounds on test utilities. [#2518]

### Removed

- Top-level `EitherExtractError` export. [#2510]
- Conversion implementations for `either` crate. [#2516]
- `test::load_stream` and `test::load_body`; replace usage with `body::to_bytes`. [#2518]

[#2510]: https://github.com/actix/actix-web/pull/2510
[#2515]: https://github.com/actix/actix-web/pull/2515
[#2516]: https://github.com/actix/actix-web/pull/2516
[#2518]: https://github.com/actix/actix-web/pull/2518

## 4.0.0-beta.14

### Added

- Methods on `AcceptLanguage`: `ranked` and `preference`. [#2480]
- `AcceptEncoding` typed header. [#2482]
- `Range` typed header. [#2485]
- `HttpResponse::map_into_{left,right}_body` and `HttpResponse::map_into_boxed_body`. [#2468]
- `ServiceResponse::map_into_{left,right}_body` and `HttpResponse::map_into_boxed_body`. [#2468]
- Connection data set through the `HttpServer::on_connect` callback is now accessible only from the new `HttpRequest::conn_data()` and `ServiceRequest::conn_data()` methods. [#2491]
- `HttpRequest::{req_data,req_data_mut}`. [#2487]
- `ServiceResponse::into_parts`. [#2499]

### Changed

- Rename `Accept::{mime_precedence => ranked}`. [#2480]
- Rename `Accept::{mime_preference => preference}`. [#2480]
- Un-deprecate `App::data_factory`. [#2484]
- `HttpRequest::url_for` no longer constructs URLs with query or fragment components. [#2430]
- Remove `B` (body) type parameter on `App`. [#2493]
- Add `B` (body) type parameter on `Scope`. [#2492]
- Request-local data container is no longer part of a `RequestHead`. Instead it is a distinct part of a `Request`. [#2487]

### Fixed

- Accept wildcard `*` items in `AcceptLanguage`. [#2480]
- Re-exports `dev::{BodySize, MessageBody, SizedStream}`. They are exposed through the `body` module. [#2468]
- Typed headers containing lists that require one or more items now enforce this minimum. [#2482]

### Removed

- `ConnectionInfo::get`. [#2487]

[#2430]: https://github.com/actix/actix-web/pull/2430
[#2468]: https://github.com/actix/actix-web/pull/2468
[#2480]: https://github.com/actix/actix-web/pull/2480
[#2482]: https://github.com/actix/actix-web/pull/2482
[#2484]: https://github.com/actix/actix-web/pull/2484
[#2485]: https://github.com/actix/actix-web/pull/2485
[#2487]: https://github.com/actix/actix-web/pull/2487
[#2491]: https://github.com/actix/actix-web/pull/2491
[#2492]: https://github.com/actix/actix-web/pull/2492
[#2493]: https://github.com/actix/actix-web/pull/2493
[#2499]: https://github.com/actix/actix-web/pull/2499

## 4.0.0-beta.13

### Changed

- Update `actix-tls` to `3.0.0-rc.1`. [#2474]

[#2474]: https://github.com/actix/actix-web/pull/2474

## 4.0.0-beta.12

### Changed

- Compress middleware's response type is now `AnyBody<Encoder<B>>`. [#2448]

### Fixed

- Relax `Unpin` bound on `S` (stream) parameter of `HttpResponseBuilder::streaming`. [#2448]

### Removed

- `dev::ResponseBody` re-export; is function is replaced by the new `dev::AnyBody` enum. [#2446]

[#2446]: https://github.com/actix/actix-web/pull/2446
[#2448]: https://github.com/actix/actix-web/pull/2448

## 4.0.0-beta.11

### Added

- Re-export `dev::ServerHandle` from `actix-server`. [#2442]

### Changed

- `ContentType::html` now produces `text/html; charset=utf-8` instead of `text/html`. [#2423]
- Update `actix-server` to `2.0.0-beta.9`. [#2442]

[#2423]: https://github.com/actix/actix-web/pull/2423
[#2442]: https://github.com/actix/actix-web/pull/2442

## 4.0.0-beta.10

### Added

- Option to allow `Json` extractor to work without a `Content-Type` header present. [#2362]
- `#[actix_web::test]` macro for setting up tests with a runtime. [#2409]

### Changed

- Associated type `FromRequest::Config` was removed. [#2233]
- Inner field made private on `web::Payload`. [#2384]
- `Data::into_inner` and `Data::get_ref` no longer requires `T: Sized`. [#2403]
- Updated rustls to v0.20. [#2414]
- Minimum supported Rust version (MSRV) is now 1.52.

### Removed

- Useless `ServiceResponse::checked_expr` method. [#2401]

[#2233]: https://github.com/actix/actix-web/pull/2233
[#2362]: https://github.com/actix/actix-web/pull/2362
[#2384]: https://github.com/actix/actix-web/pull/2384
[#2401]: https://github.com/actix/actix-web/pull/2401
[#2403]: https://github.com/actix/actix-web/pull/2403
[#2409]: https://github.com/actix/actix-web/pull/2409
[#2414]: https://github.com/actix/actix-web/pull/2414

## 4.0.0-beta.9

### Added

- Re-export actix-service `ServiceFactory` in `dev` module. [#2325]

### Changed

- Compress middleware will return 406 Not Acceptable when no content encoding is acceptable to the client. [#2344]
- Move `BaseHttpResponse` to `dev::Response`. [#2379]
- Enable `TestRequest::param` to accept more than just static strings. [#2172]
- Minimum supported Rust version (MSRV) is now 1.51.

### Fixed

- Fix quality parse error in Accept-Encoding header. [#2344]
- Re-export correct type at `web::HttpResponse`. [#2379]

[#2172]: https://github.com/actix/actix-web/pull/2172
[#2325]: https://github.com/actix/actix-web/pull/2325
[#2344]: https://github.com/actix/actix-web/pull/2344
[#2379]: https://github.com/actix/actix-web/pull/2379

## 4.0.0-beta.8

### Added

- Add `ServiceRequest::parts_mut`. [#2177]
- Add extractors for `Uri` and `Method`. [#2263]
- Add extractors for `ConnectionInfo` and `PeerAddr`. [#2263]
- Add `Route::service` for using hand-written services as handlers. [#2262]

### Changed

- Change compression algorithm features flags. [#2250]
- Deprecate `App::data` and `App::data_factory`. [#2271]
- Smarter extraction of `ConnectionInfo` parts. [#2282]

### Fixed

- Scope and Resource middleware can access data items set on their own layer. [#2288]

[#2177]: https://github.com/actix/actix-web/pull/2177
[#2250]: https://github.com/actix/actix-web/pull/2250
[#2271]: https://github.com/actix/actix-web/pull/2271
[#2262]: https://github.com/actix/actix-web/pull/2262
[#2263]: https://github.com/actix/actix-web/pull/2263
[#2282]: https://github.com/actix/actix-web/pull/2282
[#2288]: https://github.com/actix/actix-web/pull/2288

## 4.0.0-beta.7

### Added

- `HttpServer::worker_max_blocking_threads` for setting block thread pool. [#2200]

### Changed

- Adjusted default JSON payload limit to 2MB (from 32kb) and included size and limits in the `JsonPayloadError::Overflow` error variant. [#2162]
- `ServiceResponse::error_response` now uses body type of `Body`. [#2201]
- `ServiceResponse::checked_expr` now returns a `Result`. [#2201]
- Update `language-tags` to `0.3`.
- `ServiceResponse::take_body`. [#2201]
- `ServiceResponse::map_body` closure receives and returns `B` instead of `ResponseBody<B>` types. [#2201]
- All error trait bounds in server service builders have changed from `Into<Error>` to `Into<Response<AnyBody>>`. [#2253]
- All error trait bounds in message body and stream impls changed from `Into<Error>` to `Into<Box<dyn std::error::Error>>`. [#2253]
- `HttpServer::{listen_rustls(), bind_rustls()}` now honor the ALPN protocols in the configuration parameter. [#2226]
- `middleware::normalize` now will not try to normalize URIs with no valid path [#2246]

### Removed

- `HttpResponse::take_body` and old `HttpResponse::into_body` method that casted body type. [#2201]

[#2162]: https://github.com/actix/actix-web/pull/2162
[#2200]: https://github.com/actix/actix-web/pull/2200
[#2201]: https://github.com/actix/actix-web/pull/2201
[#2253]: https://github.com/actix/actix-web/pull/2253
[#2246]: https://github.com/actix/actix-web/pull/2246

## 4.0.0-beta.6

### Added

- `HttpResponse` and `HttpResponseBuilder` types. [#2065]

### Changed

- Most error types are now marked `#[non_exhaustive]`. [#2148]
- Methods on `ContentDisposition` that took `T: AsRef<str>` now take `impl AsRef<str>`.

[#2065]: https://github.com/actix/actix-web/pull/2065
[#2148]: https://github.com/actix/actix-web/pull/2148

## 4.0.0-beta.5

### Added

- `Header` extractor for extracting common HTTP headers in handlers. [#2094]
- Added `TestServer::client_headers` method. [#2097]

### Changed

- `CustomResponder` would return error as `HttpResponse` when `CustomResponder::with_header` failed instead of skipping. (Only the first error is kept when multiple error occur) [#2093]

### Fixed

- Double ampersand in Logger format is escaped correctly. [#2067]

### Removed

- The `client` mod was removed. Clients should now use `awc` directly. [871ca5e4](https://github.com/actix/actix-web/commit/871ca5e4ae2bdc22d1ea02701c2992fa8d04aed7)
- Integration testing was moved to new `actix-test` crate. Namely these items from the `test` module: `TestServer`, `TestServerConfig`, `start`, `start_with`, and `unused_addr`. [#2112]

[#2067]: https://github.com/actix/actix-web/pull/2067
[#2093]: https://github.com/actix/actix-web/pull/2093
[#2094]: https://github.com/actix/actix-web/pull/2094
[#2097]: https://github.com/actix/actix-web/pull/2097
[#2112]: https://github.com/actix/actix-web/pull/2112

## 4.0.0-beta.4

### Changed

- Feature `cookies` is now optional and enabled by default. [#1981]
- `JsonBody::new` returns a default limit of 32kB to be consistent with `JsonConfig` and the default behaviour of the `web::Json<T>` extractor. [#2010]

[#1981]: https://github.com/actix/actix-web/pull/1981
[#2010]: https://github.com/actix/actix-web/pull/2010

## 4.0.0-beta.3

- Update `actix-web-codegen` to `0.5.0-beta.1`.

## 4.0.0-beta.2

### Added

- The method `Either<web::Json<T>, web::Form<T>>::into_inner()` which returns the inner type for whichever variant was created. Also works for `Either<web::Form<T>, web::Json<T>>`. [#1894]
- Add `services!` macro for helping register multiple services to `App`. [#1933]
- Enable registering a vec of services of the same type to `App` [#1933]

### Changed

- Rework `Responder` trait to be sync and returns `Response`/`HttpResponse` directly. Making it simpler and more performant. [#1891]
- `ServiceRequest::into_parts` and `ServiceRequest::from_parts` can no longer fail. [#1893]
- `ServiceRequest::from_request` can no longer fail. [#1893]
- Our `Either` type now uses `Left`/`Right` variants (instead of `A`/`B`) [#1894]
- `test::{call_service, read_response, read_response_json, send_request}` take `&Service` in argument [#1905]
- `App::wrap_fn`, `Resource::wrap_fn` and `Scope::wrap_fn` provide `&Service` in closure argument. [#1905]
- `web::block` no longer requires the output is a Result. [#1957]

### Fixed

- Multiple calls to `App::data` with the same type now keeps the latest call's data. [#1906]

### Removed

- Public field of `web::Path` has been made private. [#1894]
- Public field of `web::Query` has been made private. [#1894]
- `TestRequest::with_header`; use `TestRequest::default().insert_header()`. [#1869]
- `AppService::set_service_data`; for custom HTTP service factories adding application data, use the layered data model by calling `ServiceRequest::add_data_container` when handling requests instead. [#1906]

[#1891]: https://github.com/actix/actix-web/pull/1891
[#1893]: https://github.com/actix/actix-web/pull/1893
[#1894]: https://github.com/actix/actix-web/pull/1894
[#1869]: https://github.com/actix/actix-web/pull/1869
[#1905]: https://github.com/actix/actix-web/pull/1905
[#1906]: https://github.com/actix/actix-web/pull/1906
[#1933]: https://github.com/actix/actix-web/pull/1933
[#1957]: https://github.com/actix/actix-web/pull/1957

## 4.0.0-beta.1

### Added

- `Compat` middleware enabling generic response body/error type of middlewares like `Logger` and `Compress` to be used in `middleware::Condition` and `Resource`, `Scope` services. [#1865]

### Changed

- Update `actix-*` dependencies to tokio `1.0` based versions. [#1813]
- Bumped `rand` to `0.8`.
- Update `rust-tls` to `0.19`. [#1813]
- Rename `Handler` to `HandlerService` and rename `Factory` to `Handler`. [#1852]
- The default `TrailingSlash` is now `Trim`, in line with existing documentation. See migration guide for implications. [#1875]
- Rename `DefaultHeaders::{content_type => add_content_type}`. [#1875]
- MSRV is now 1.46.0.

### Fixed

- Added the underlying parse error to `test::read_body_json`'s panic message. [#1812]

### Removed

- Public modules `middleware::{normalize, err_handlers}`. All necessary middleware types are now exposed directly by the `middleware` module.
- Remove `actix-threadpool` as dependency. `actix_threadpool::BlockingError` error type can be imported from `actix_web::error` module. [#1878]

[#1812]: https://github.com/actix/actix-web/pull/1812
[#1813]: https://github.com/actix/actix-web/pull/1813
[#1852]: https://github.com/actix/actix-web/pull/1852
[#1865]: https://github.com/actix/actix-web/pull/1865
[#1875]: https://github.com/actix/actix-web/pull/1875
[#1878]: https://github.com/actix/actix-web/pull/1878

</details>

## 3.3.3

### Changed

- Soft-deprecate `NormalizePath::default()`, noting upcoming behavior change in v4. [#2529]

[#2529]: https://github.com/actix/actix-web/pull/2529

## 3.3.2

### Fixed

- Removed an occasional `unwrap` on `None` panic in `NormalizePathNormalization`. [#1762]
- Fix `match_pattern()` returning `None` for scope with empty path resource. [#1798]
- Increase minimum `socket2` version. [#1803]

[#1762]: https://github.com/actix/actix-web/pull/1762
[#1798]: https://github.com/actix/actix-web/pull/1798
[#1803]: https://github.com/actix/actix-web/pull/1803

## 3.3.1

- Ensure `actix-http` dependency uses same `serde_urlencoded`.

## 3.3.0

### Added

- Add `Either<A, B>` extractor helper. [#1788]

### Changed

- Upgrade `serde_urlencoded` to `0.7`. [#1773]

[#1773]: https://github.com/actix/actix-web/pull/1773
[#1788]: https://github.com/actix/actix-web/pull/1788

## 3.2.0

### Added

- Implement `exclude_regex` for Logger middleware. [#1723]
- Add request-local data extractor `web::ReqData`. [#1748]
- Add ability to register closure for request middleware logging. [#1749]
- Add `app_data` to `ServiceConfig`. [#1757]
- Expose `on_connect` for access to the connection stream before request is handled. [#1754]

### Changed

- Updated `actix-web-codegen` dependency for access to new `#[route(...)]` multi-method macro.
- Print non-configured `Data<T>` type when attempting extraction. [#1743]
- Re-export `bytes::Buf{Mut}` in web module. [#1750]
- Upgrade `pin-project` to `1.0`.

[#1723]: https://github.com/actix/actix-web/pull/1723
[#1743]: https://github.com/actix/actix-web/pull/1743
[#1748]: https://github.com/actix/actix-web/pull/1748
[#1750]: https://github.com/actix/actix-web/pull/1750
[#1754]: https://github.com/actix/actix-web/pull/1754
[#1757]: https://github.com/actix/actix-web/pull/1757
[#1749]: https://github.com/actix/actix-web/pull/1749

## 3.1.0

### Changed

- Add `TrailingSlash::MergeOnly` behaviour to `NormalizePath`, which allows `NormalizePath` to retain any trailing slashes. [#1695]
- Remove bound `std::marker::Sized` from `web::Data` to support storing `Arc<dyn Trait>` via `web::Data::from` [#1710]

### Fixed

- `ResourceMap` debug printing is no longer infinitely recursive. [#1708]

[#1695]: https://github.com/actix/actix-web/pull/1695
[#1708]: https://github.com/actix/actix-web/pull/1708
[#1710]: https://github.com/actix/actix-web/pull/1710

## 3.0.2

### Fixed

- `NormalizePath` when used with `TrailingSlash::Trim` no longer trims the root path "/". [#1678]

[#1678]: https://github.com/actix/actix-web/pull/1678

## 3.0.1

### Changed

- `middleware::normalize::TrailingSlash` enum is now accessible. [#1673]

[#1673]: https://github.com/actix/actix-web/pull/1673

## 3.0.0

- No significant changes from `3.0.0-beta.4`.

## 3.0.0-beta.4

### Added

- `middleware::NormalizePath` now has configurable behavior for either always having a trailing slash, or as the new addition, always trimming trailing slashes. [#1639]

### Changed

- Update actix-codec and actix-utils dependencies. [#1634]
- `FormConfig` and `JsonConfig` configurations are now also considered when set using `App::data`. [#1641]
- `HttpServer::maxconn` is renamed to the more expressive `HttpServer::max_connections`. [#1655]
- `HttpServer::maxconnrate` is renamed to the more expressive `HttpServer::max_connection_rate`. [#1655]

[#1639]: https://github.com/actix/actix-web/pull/1639
[#1641]: https://github.com/actix/actix-web/pull/1641
[#1634]: https://github.com/actix/actix-web/pull/1634
[#1655]: https://github.com/actix/actix-web/pull/1655

## 3.0.0-beta.3

### Changed

- Update `rustls` to 0.18

## 3.0.0-beta.2

### Changed

- `PayloadConfig` is now also considered in `Bytes` and `String` extractors when set using `App::data`. [#1610]
- `web::Path` now has a public representation: `web::Path(pub T)` that enables destructuring. [#1594]
- `ServiceRequest::app_data` allows retrieval of non-Data data without splitting into parts to access `HttpRequest` which already allows this. [#1618]
- Re-export all error types from `awc`. [#1621]
- MSRV is now 1.42.0.

### Fixed

- Memory leak of app data in pooled requests. [#1609]

[#1594]: https://github.com/actix/actix-web/pull/1594
[#1609]: https://github.com/actix/actix-web/pull/1609
[#1610]: https://github.com/actix/actix-web/pull/1610
[#1618]: https://github.com/actix/actix-web/pull/1618
[#1621]: https://github.com/actix/actix-web/pull/1621

## 3.0.0-beta.1

### Added

- Re-export `actix_rt::main` as `actix_web::main`.
- `HttpRequest::match_pattern` and `ServiceRequest::match_pattern` for extracting the matched resource pattern.
- `HttpRequest::match_name` and `ServiceRequest::match_name` for extracting matched resource name.

### Changed

- Fix actix_http::h1::dispatcher so it returns when HW_BUFFER_SIZE is reached. Should reduce peak memory consumption during large uploads. [#1550]
- Migrate cookie handling to `cookie` crate. Actix-web no longer requires `ring` dependency.
- MSRV is now 1.41.1

### Fixed

- `NormalizePath` improved consistency when path needs slashes added _and_ removed.

## 3.0.0-alpha.3

### Added

- Add option to create `Data<T>` from `Arc<T>` [#1509]

### Changed

- Resources and Scopes can now access non-overridden data types set on App (or containing scopes) when setting their own data. [#1486]
- Fix audit issue logging by default peer address [#1485]
- Bump minimum supported Rust version to 1.40
- Replace deprecated `net2` crate with `socket2`

[#1485]: https://github.com/actix/actix-web/pull/1485
[#1509]: https://github.com/actix/actix-web/pull/1509

## 3.0.0-alpha.2

### Changed

- `{Resource,Scope}::default_service(f)` handlers now support app data extraction. [#1452]
- Implement `std::error::Error` for our custom errors [#1422]
- NormalizePath middleware now appends trailing / so that routes of form /example/ respond to /example requests. [#1433]
- Remove the `failure` feature and support.

[#1422]: https://github.com/actix/actix-web/pull/1422
[#1433]: https://github.com/actix/actix-web/pull/1433
[#1452]: https://github.com/actix/actix-web/pull/1452
[#1486]: https://github.com/actix/actix-web/pull/1486

## 3.0.0-alpha.1

### Added

- Add helper function for creating routes with `TRACE` method guard `web::trace()`
- Add convenience functions `test::read_body_json()` and `test::TestRequest::send_request()` for testing.

### Changed

- Use `sha-1` crate instead of unmaintained `sha1` crate
- Skip empty chunks when returning response from a `Stream` [#1308]
- Update the `time` dependency to 0.2.7
- Update `actix-tls` dependency to 2.0.0-alpha.1
- Update `rustls` dependency to 0.17

[#1308]: https://github.com/actix/actix-web/pull/1308

## 2.0.0

### Changed

- Rename `HttpServer::start()` to `HttpServer::run()`

- Allow to gracefully stop test server via `TestServer::stop()`

- Allow to specify multi-patterns for resources

## 2.0.0-rc

### Changed

- Move `BodyEncoding` to `dev` module #1220

- Allow to set `peer_addr` for TestRequest #1074

- Make web::Data deref to Arc<T> #1214

- Rename `App::register_data()` to `App::app_data()`

- `HttpRequest::app_data<T>()` returns `Option<&T>` instead of `Option<&Data<T>>`

### Fixed

- Fix `AppConfig::secure()` is always false. #1202

## 2.0.0-alpha.6

### Fixed

- Fixed compilation with default features off

## 2.0.0-alpha.5

### Added

- Add test server, `test::start()` and `test::start_with()`

## 2.0.0-alpha.4

### Deleted

- Delete HttpServer::run(), it is not useful with async/await

## 2.0.0-alpha.3

### Changed

- Migrate to tokio 0.2

## 2.0.0-alpha.1

### Changed

- Migrated to `std::future`

- Remove implementation of `Responder` for `()`. (#1167)

## 1.0.9

### Added

- Add `Payload::into_inner` method and make stored `def::Payload` public. (#1110)

### Changed

- Support `Host` guards when the `Host` header is unset (e.g. HTTP/2 requests) (#1129)

## 1.0.8

### Added

- Add `Scope::register_data` and `Resource::register_data` methods, parallel to `App::register_data`.

- Add `middleware::Condition` that conditionally enables another middleware

- Allow to re-construct `ServiceRequest` from `HttpRequest` and `Payload`

- Add `HttpServer::listen_uds` for ability to listen on UDS FD rather than path, which is useful for example with systemd.

### Changed

- Make UrlEncodedError::Overflow more informative

- Use actix-testing for testing utils

## 1.0.7

### Fixed

- Request Extensions leak #1062

## 1.0.6

### Added

- Re-implement Host predicate (#989)

- Form implements Responder, returning a `application/x-www-form-urlencoded` response

- Add `into_inner` to `Data`

- Add `test::TestRequest::set_form()` convenience method to automatically serialize data and set the header in test requests.

### Changed

- `Query` payload made `pub`. Allows user to pattern-match the payload.

- Enable `rust-tls` feature for client #1045

- Update serde_urlencoded to 0.6.1

- Update url to 2.1

## 1.0.5

### Added

- Unix domain sockets (HttpServer::bind_uds) #92

- Actix now logs errors resulting in "internal server error" responses always, with the `error` logging level

### Fixed

- Restored logging of errors through the `Logger` middleware

## 1.0.4

### Added

- Add `Responder` impl for `(T, StatusCode) where T: Responder`

- Allow to access app's resource map via `ServiceRequest::resource_map()` and `HttpRequest::resource_map()` methods.

### Changed

- Upgrade `rand` dependency version to 0.7

## 1.0.3

### Added

- Support asynchronous data factories #850

### Changed

- Use `encoding_rs` crate instead of unmaintained `encoding` crate

## 1.0.2

### Changed

- Move cors middleware to `actix-cors` crate.

- Move identity middleware to `actix-identity` crate.

## 1.0.1

### Added

- Add support for PathConfig #903

- Add `middleware::identity::RequestIdentity` trait to `get_identity` from `HttpMessage`.

### Changed

- Move cors middleware to `actix-cors` crate.

- Move identity middleware to `actix-identity` crate.

- Disable default feature `secure-cookies`.

- Allow to test an app that uses async actors #897

- Re-apply patch from #637 #894

### Fixed

- HttpRequest::url_for is broken with nested scopes #915

## 1.0.0

### Added

- Add `Scope::configure()` method.

- Add `ServiceRequest::set_payload()` method.

- Add `test::TestRequest::set_json()` convenience method to automatically serialize data and set header in test requests.

- Add macros for head, options, trace, connect and patch http methods

### Changed

- Drop an unnecessary `Option<_>` indirection around `ServerBuilder` from `HttpServer`. #863

### Fixed

- Fix Logger request time format, and use rfc3339. #867

- Clear http requests pool on app service drop #860

## 1.0.0-rc

### Added

- Add `Query<T>::from_query()` to extract parameters from a query string. #846
- `QueryConfig`, similar to `JsonConfig` for customizing error handling of query extractors.

### Changed

- `JsonConfig` is now `Send + Sync`, this implies that `error_handler` must be `Send + Sync` too.

### Fixed

- Codegen with parameters in the path only resolves the first registered endpoint #841

## 1.0.0-beta.4

### Added

- Allow to set/override app data on scope level

### Changed

- `App::configure` take an `FnOnce` instead of `Fn`
- Upgrade actix-net crates

## 1.0.0-beta.3

### Added

- Add helper function for executing futures `test::block_fn()`

### Changed

- Extractor configuration could be registered with `App::data()` or with `Resource::data()` #775

- Route data is unified with app data, `Route::data()` moved to resource level to `Resource::data()`

- CORS handling without headers #702

- Allow constructing `Data` instances to avoid double `Arc` for `Send + Sync` types.

### Fixed

- Fix `NormalizePath` middleware impl #806

### Deleted

- `App::data_factory()` is deleted.

## 1.0.0-beta.2

### Added

- Add raw services support via `web::service()`

- Add helper functions for reading response body `test::read_body()`

- Add support for `remainder match` (i.e "/path/{tail}\*")

- Extend `Responder` trait, allow to override status code and headers.

- Store visit and login timestamp in the identity cookie #502

### Changed

- `.to_async()` handler can return `Responder` type #792

### Fixed

- Fix async web::Data factory handling

## 1.0.0-beta.1

### Added

- Add helper functions for reading test response body, `test::read_response()` and test::read_response_json()`

- Add `.peer_addr()` #744

- Add `NormalizePath` middleware

### Changed

- Rename `RouterConfig` to `ServiceConfig`

- Rename `test::call_success` to `test::call_service`

- Removed `ServiceRequest::from_parts()` as it is unsafe to create from parts.

- `CookieIdentityPolicy::max_age()` accepts value in seconds

### Fixed

- Fixed `TestRequest::app_data()`

## 1.0.0-alpha.6

### Changed

- Allow using any service as default service.

- Remove generic type for request payload, always use default.

- Removed `Decompress` middleware. Bytes, String, Json, Form extractors automatically decompress payload.

- Make extractor config type explicit. Add `FromRequest::Config` associated type.

## 1.0.0-alpha.5

### Added

- Added async io `TestBuffer` for testing.

### Deleted

- Removed native-tls support

## 1.0.0-alpha.4

### Added

- `App::configure()` allow to offload app configuration to different methods

- Added `URLPath` option for logger

- Added `ServiceRequest::app_data()`, returns `Data<T>`

- Added `ServiceFromRequest::app_data()`, returns `Data<T>`

### Changed

- `FromRequest` trait refactoring

- Move multipart support to actix-multipart crate

### Fixed

- Fix body propagation in Response::from_error. #760

## 1.0.0-alpha.3

### Changed

- Renamed `TestRequest::to_service()` to `TestRequest::to_srv_request()`

- Renamed `TestRequest::to_response()` to `TestRequest::to_srv_response()`

- Removed `Deref` impls

### Removed

- Removed unused `actix_web::web::md()`

## 1.0.0-alpha.2

### Added

- Rustls support

### Changed

- Use forked cookie

- Multipart::Field renamed to MultipartField

## 1.0.0-alpha.1

### Changed

- Complete architecture re-design.

- Return 405 response if no matching route found within resource #538<|MERGE_RESOLUTION|>--- conflicted
+++ resolved
@@ -2,16 +2,14 @@
 
 ## Unreleased
 
-<<<<<<< HEAD
 - Add `experimental-introspection` feature for retrieving configured route paths and HTTP methods.
-=======
+
 ## 4.12.0
 
 - `actix_web::response::builder::HttpResponseBuilder::streaming()` now sets `Content-Type` to `application/octet-stream` if `Content-Type` does not exist.
 - `actix_web::response::builder::HttpResponseBuilder::streaming()` now calls `actix_web::response::builder::HttpResponseBuilder::no_chunking()` and returns `SizedStream` if `Content-Length` is set by user.
 - Add `ws` crate feature (on-by-default) which forwards to `actix-http` and guards some of its `ResponseError` impls.
 - Add public export for `EitherExtractError` in `error` module.
->>>>>>> fe890a73
 
 ## 4.11.0
 
