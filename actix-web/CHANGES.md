--- conflicted
+++ resolved
@@ -2,13 +2,10 @@
 
 ## Unreleased
 
-<<<<<<< HEAD
-- Re-export `mime` dependency.
-=======
 - Add `HttpServer::shutdown_signal()` method.
 - Mark `HttpServer` as `#[must_use]`.
+- Re-export `mime` dependency.
 - Update `brotli` dependency to `8`.
->>>>>>> 6e902d1d
 
 ## 4.10.2
 
