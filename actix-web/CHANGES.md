--- conflicted
+++ resolved
@@ -7,13 +7,10 @@
 ### Added
 
 - Add `unicode` crate feature (on-by-default) to switch between `regex` and `regex-lite` as a trade-off between full unicode support and binary size.
-<<<<<<< HEAD
-- Support for app_data method in a GuardContext
-=======
 - Add `rustls-0_23` crate feature.
 - Add `HttpServer::{bind_rustls_0_23, listen_rustls_0_23}()` builder methods.
 - Add `HttpServer::tls_handshake_timeout()` builder method for `rustls-0_22` and `rustls-0_23`.
->>>>>>> 1b214bc5
+- Add `app_data` method for `actix_web::guard::GuardContext`
 
 ### Changed
 
