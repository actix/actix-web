--- conflicted
+++ resolved
@@ -2,9 +2,8 @@
 
 ## Unreleased
 
-<<<<<<< HEAD
 - Add `resources-introspection` feature for retrieving configured route paths and HTTP methods.
-=======
+
 ## 4.10.2
 
 - No significant changes since `4.10.1`.
@@ -17,7 +16,6 @@
 
 ### Added
 
->>>>>>> cede0c6d
 - Implement `Responder` for `Result<(), E: Into<Error>>`. Returning `Ok(())` responds with HTTP 204 No Content.
 
 ### Changed
