--- conflicted
+++ resolved
@@ -2,15 +2,12 @@
 
 ## Unreleased
 
-<<<<<<< HEAD
 - Add `experimental-introspection` feature for retrieving configured route paths and HTTP methods.
-=======
 - Minimum supported Rust version (MSRV) is now 1.82.
 
 ## 4.12.1
 
 - Correct `actix-http` dependency requirement.
->>>>>>> 024addfc
 
 ## 4.12.0
 
