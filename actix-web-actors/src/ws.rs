//! Websocket integration
use std::collections::VecDeque;
use std::io;

use actix::dev::{
    AsyncContextParts, ContextFut, ContextParts, Envelope, Mailbox, StreamHandler,
    ToEnvelope,
};
use actix::fut::ActorFuture;
use actix::{
    Actor, ActorContext, ActorState, Addr, AsyncContext, Handler,
    Message as ActixMessage, SpawnHandle,
};
use actix_codec::{Decoder, Encoder};
use actix_http::ws::{hash_key, Codec};
pub use actix_http::ws::{
    CloseCode, CloseReason, Frame, HandshakeError, Message, ProtocolError,
};

use actix_web::dev::HttpResponseBuilder;
use actix_web::error::{Error, ErrorInternalServerError, PayloadError};
use actix_web::http::{header, Method, StatusCode};
use actix_web::{HttpRequest, HttpResponse};
use bytes::{Bytes, BytesMut};
use futures::sync::oneshot::Sender;
use futures::{Async, Future, Poll, Stream};

/// Do websocket handshake and start ws actor.
pub fn start<A, T>(actor: A, req: &HttpRequest, stream: T) -> Result<HttpResponse, Error>
where
    A: Actor<Context = WebsocketContext<A>> + StreamHandler<Message, ProtocolError>,
    T: Stream<Item = Bytes, Error = PayloadError> + 'static,
{
    let mut res = handshake(req)?;
    Ok(res.streaming(WebsocketContext::create(actor, stream)))
}

/// Do websocket handshake and start ws actor.
///
<<<<<<< HEAD
/// `protocols` is a sequence of known protocols.
pub fn start_with_protocols<A, T>(
    actor: A,
    protocols: &[&str],
    req: &HttpRequest,
    stream: T,
) -> Result<HttpResponse, Error>
=======
/// `req` is an HTTP Request that should be requesting a websocket protocol
/// change. `stream` should be a `Bytes` stream (such as
/// `actix_web::web::Payload`) that contains a stream of the body request.
///
/// If there is a problem with the handshake, an error is returned.
///
/// If successful, returns a pair where the first item is an address for the
/// created actor and the second item is the response that should be returned
/// from the websocket request.
pub fn start_with_addr<A, T>(
    actor: A,
    req: &HttpRequest,
    stream: T,
) -> Result<(Addr<A>, HttpResponse), Error>
>>>>>>> e53e9c8b
where
    A: Actor<Context = WebsocketContext<A>> + StreamHandler<Message, ProtocolError>,
    T: Stream<Item = Bytes, Error = PayloadError> + 'static,
{
<<<<<<< HEAD
    let mut res = handshake_with_protocols(req, protocols)?;
    Ok(res.streaming(WebsocketContext::create(actor, stream)))
=======
    let mut res = handshake(req)?;
    let (addr, out_stream) = WebsocketContext::create_with_addr(actor, stream);
    Ok((addr, res.streaming(out_stream)))
>>>>>>> e53e9c8b
}

/// Prepare `WebSocket` handshake response.
///
/// This function returns handshake `HttpResponse`, ready to send to peer.
/// It does not perform any IO.
pub fn handshake(req: &HttpRequest) -> Result<HttpResponseBuilder, HandshakeError> {
    handshake_with_protocols(req, &[])
}

/// Prepare `WebSocket` handshake response.
///
/// This function returns handshake `HttpResponse`, ready to send to peer.
/// It does not perform any IO.
///
/// `protocols` is a sequence of known protocols. On successful handshake,
/// the returned response headers contain the first protocol in this list
/// which the server also knows.
pub fn handshake_with_protocols(
    req: &HttpRequest,
    protocols: &[&str],
) -> Result<HttpResponseBuilder, HandshakeError> {
    // WebSocket accepts only GET
    if *req.method() != Method::GET {
        return Err(HandshakeError::GetMethodRequired);
    }

    // Check for "UPGRADE" to websocket header
    let has_hdr = if let Some(hdr) = req.headers().get(&header::UPGRADE) {
        if let Ok(s) = hdr.to_str() {
            s.to_ascii_lowercase().contains("websocket")
        } else {
            false
        }
    } else {
        false
    };
    if !has_hdr {
        return Err(HandshakeError::NoWebsocketUpgrade);
    }

    // Upgrade connection
    if !req.head().upgrade() {
        return Err(HandshakeError::NoConnectionUpgrade);
    }

    // check supported version
    if !req.headers().contains_key(&header::SEC_WEBSOCKET_VERSION) {
        return Err(HandshakeError::NoVersionHeader);
    }
    let supported_ver = {
        if let Some(hdr) = req.headers().get(&header::SEC_WEBSOCKET_VERSION) {
            hdr == "13" || hdr == "8" || hdr == "7"
        } else {
            false
        }
    };
    if !supported_ver {
        return Err(HandshakeError::UnsupportedVersion);
    }

    // check client handshake for validity
    if !req.headers().contains_key(&header::SEC_WEBSOCKET_KEY) {
        return Err(HandshakeError::BadWebsocketKey);
    }
    let key = {
        let key = req.headers().get(&header::SEC_WEBSOCKET_KEY).unwrap();
        hash_key(key.as_ref())
    };

    // check requested protocols
    let protocol =
        req.headers()
            .get(&header::SEC_WEBSOCKET_PROTOCOL)
            .and_then(|req_protocols| {
                let req_protocols = req_protocols.to_str().ok()?;
                req_protocols
                    .split(", ")
                    .find(|req_p| protocols.iter().any(|p| p == req_p))
            });

    let mut response = HttpResponse::build(StatusCode::SWITCHING_PROTOCOLS)
        .upgrade("websocket")
        .header(header::TRANSFER_ENCODING, "chunked")
        .header(header::SEC_WEBSOCKET_ACCEPT, key.as_str())
        .take();

    if let Some(protocol) = protocol {
        response.header(&header::SEC_WEBSOCKET_PROTOCOL, protocol);
    }

    Ok(response)
}

/// Execution context for `WebSockets` actors
pub struct WebsocketContext<A>
where
    A: Actor<Context = WebsocketContext<A>>,
{
    inner: ContextParts<A>,
    messages: VecDeque<Option<Message>>,
}

impl<A> ActorContext for WebsocketContext<A>
where
    A: Actor<Context = Self>,
{
    fn stop(&mut self) {
        self.inner.stop();
    }

    fn terminate(&mut self) {
        self.inner.terminate()
    }

    fn state(&self) -> ActorState {
        self.inner.state()
    }
}

impl<A> AsyncContext<A> for WebsocketContext<A>
where
    A: Actor<Context = Self>,
{
    fn spawn<F>(&mut self, fut: F) -> SpawnHandle
    where
        F: ActorFuture<Item = (), Error = (), Actor = A> + 'static,
    {
        self.inner.spawn(fut)
    }

    fn wait<F>(&mut self, fut: F)
    where
        F: ActorFuture<Item = (), Error = (), Actor = A> + 'static,
    {
        self.inner.wait(fut)
    }

    #[doc(hidden)]
    #[inline]
    fn waiting(&self) -> bool {
        self.inner.waiting()
            || self.inner.state() == ActorState::Stopping
            || self.inner.state() == ActorState::Stopped
    }

    fn cancel_future(&mut self, handle: SpawnHandle) -> bool {
        self.inner.cancel_future(handle)
    }

    #[inline]
    fn address(&self) -> Addr<A> {
        self.inner.address()
    }
}

impl<A> WebsocketContext<A>
where
    A: Actor<Context = Self>,
{
    #[inline]
    /// Create a new Websocket context from a request and an actor
    pub fn create<S>(actor: A, stream: S) -> impl Stream<Item = Bytes, Error = Error>
    where
        A: StreamHandler<Message, ProtocolError>,
        S: Stream<Item = Bytes, Error = PayloadError> + 'static,
    {
        let (_, stream) = WebsocketContext::create_with_addr(actor, stream);
        stream
    }

    #[inline]
    /// Create a new Websocket context from a request and an actor.
    ///
    /// Returns a pair, where the first item is an addr for the created actor,
    /// and the second item is a stream intended to be set as part of the
    /// response via `HttpResponseBuilder::streaming()`.
    pub fn create_with_addr<S>(
        actor: A,
        stream: S,
    ) -> (Addr<A>, impl Stream<Item = Bytes, Error = Error>)
    where
        A: StreamHandler<Message, ProtocolError>,
        S: Stream<Item = Bytes, Error = PayloadError> + 'static,
    {
        let mb = Mailbox::default();
        let mut ctx = WebsocketContext {
            inner: ContextParts::new(mb.sender_producer()),
            messages: VecDeque::new(),
        };
        ctx.add_stream(WsStream::new(stream, Codec::new()));

        let addr = ctx.address();

        (addr, WebsocketContextFut::new(ctx, actor, mb, Codec::new()))
    }

    #[inline]
    /// Create a new Websocket context from a request, an actor, and a codec
    pub fn with_codec<S>(
        actor: A,
        stream: S,
        codec: Codec,
    ) -> impl Stream<Item = Bytes, Error = Error>
    where
        A: StreamHandler<Message, ProtocolError>,
        S: Stream<Item = Bytes, Error = PayloadError> + 'static,
    {
        let mb = Mailbox::default();
        let mut ctx = WebsocketContext {
            inner: ContextParts::new(mb.sender_producer()),
            messages: VecDeque::new(),
        };
        ctx.add_stream(WsStream::new(stream, codec));

        WebsocketContextFut::new(ctx, actor, mb, codec)
    }

    /// Create a new Websocket context
    pub fn with_factory<S, F>(
        stream: S,
        f: F,
    ) -> impl Stream<Item = Bytes, Error = Error>
    where
        F: FnOnce(&mut Self) -> A + 'static,
        A: StreamHandler<Message, ProtocolError>,
        S: Stream<Item = Bytes, Error = PayloadError> + 'static,
    {
        let mb = Mailbox::default();
        let mut ctx = WebsocketContext {
            inner: ContextParts::new(mb.sender_producer()),
            messages: VecDeque::new(),
        };
        ctx.add_stream(WsStream::new(stream, Codec::new()));

        let act = f(&mut ctx);

        WebsocketContextFut::new(ctx, act, mb, Codec::new())
    }
}

impl<A> WebsocketContext<A>
where
    A: Actor<Context = Self>,
{
    /// Write payload
    ///
    /// This is a low-level function that accepts framed messages that should
    /// be created using `Frame::message()`. If you want to send text or binary
    /// data you should prefer the `text()` or `binary()` convenience functions
    /// that handle the framing for you.
    #[inline]
    pub fn write_raw(&mut self, msg: Message) {
        self.messages.push_back(Some(msg));
    }

    /// Send text frame
    #[inline]
    pub fn text<T: Into<String>>(&mut self, text: T) {
        self.write_raw(Message::Text(text.into()));
    }

    /// Send binary frame
    #[inline]
    pub fn binary<B: Into<Bytes>>(&mut self, data: B) {
        self.write_raw(Message::Binary(data.into()));
    }

    /// Send ping frame
    #[inline]
    pub fn ping(&mut self, message: &str) {
        self.write_raw(Message::Ping(message.to_string()));
    }

    /// Send pong frame
    #[inline]
    pub fn pong(&mut self, message: &str) {
        self.write_raw(Message::Pong(message.to_string()));
    }

    /// Send close frame
    #[inline]
    pub fn close(&mut self, reason: Option<CloseReason>) {
        self.write_raw(Message::Close(reason));
    }

    /// Handle of the running future
    ///
    /// SpawnHandle is the handle returned by `AsyncContext::spawn()` method.
    pub fn handle(&self) -> SpawnHandle {
        self.inner.curr_handle()
    }

    /// Set mailbox capacity
    ///
    /// By default mailbox capacity is 16 messages.
    pub fn set_mailbox_capacity(&mut self, cap: usize) {
        self.inner.set_mailbox_capacity(cap)
    }
}

impl<A> AsyncContextParts<A> for WebsocketContext<A>
where
    A: Actor<Context = Self>,
{
    fn parts(&mut self) -> &mut ContextParts<A> {
        &mut self.inner
    }
}

struct WebsocketContextFut<A>
where
    A: Actor<Context = WebsocketContext<A>>,
{
    fut: ContextFut<A, WebsocketContext<A>>,
    encoder: Codec,
    buf: BytesMut,
    closed: bool,
}

impl<A> WebsocketContextFut<A>
where
    A: Actor<Context = WebsocketContext<A>>,
{
    fn new(ctx: WebsocketContext<A>, act: A, mailbox: Mailbox<A>, codec: Codec) -> Self {
        let fut = ContextFut::new(ctx, act, mailbox);
        WebsocketContextFut {
            fut,
            encoder: codec,
            buf: BytesMut::new(),
            closed: false,
        }
    }
}

impl<A> Stream for WebsocketContextFut<A>
where
    A: Actor<Context = WebsocketContext<A>>,
{
    type Item = Bytes;
    type Error = Error;

    fn poll(&mut self) -> Poll<Option<Bytes>, Error> {
        if self.fut.alive() && self.fut.poll().is_err() {
            return Err(ErrorInternalServerError("error"));
        }

        // encode messages
        while let Some(item) = self.fut.ctx().messages.pop_front() {
            if let Some(msg) = item {
                self.encoder.encode(msg, &mut self.buf)?;
            } else {
                self.closed = true;
                break;
            }
        }

        if !self.buf.is_empty() {
            Ok(Async::Ready(Some(self.buf.take().freeze())))
        } else if self.fut.alive() && !self.closed {
            Ok(Async::NotReady)
        } else {
            Ok(Async::Ready(None))
        }
    }
}

impl<A, M> ToEnvelope<A, M> for WebsocketContext<A>
where
    A: Actor<Context = WebsocketContext<A>> + Handler<M>,
    M: ActixMessage + Send + 'static,
    M::Result: Send,
{
    fn pack(msg: M, tx: Option<Sender<M::Result>>) -> Envelope<A> {
        Envelope::new(msg, tx)
    }
}

struct WsStream<S> {
    stream: S,
    decoder: Codec,
    buf: BytesMut,
    closed: bool,
}

impl<S> WsStream<S>
where
    S: Stream<Item = Bytes, Error = PayloadError>,
{
    fn new(stream: S, codec: Codec) -> Self {
        Self {
            stream,
            decoder: codec,
            buf: BytesMut::new(),
            closed: false,
        }
    }
}

impl<S> Stream for WsStream<S>
where
    S: Stream<Item = Bytes, Error = PayloadError>,
{
    type Item = Message;
    type Error = ProtocolError;

    fn poll(&mut self) -> Poll<Option<Self::Item>, Self::Error> {
        if !self.closed {
            loop {
                match self.stream.poll() {
                    Ok(Async::Ready(Some(chunk))) => {
                        self.buf.extend_from_slice(&chunk[..]);
                    }
                    Ok(Async::Ready(None)) => {
                        self.closed = true;
                        break;
                    }
                    Ok(Async::NotReady) => break,
                    Err(e) => {
                        return Err(ProtocolError::Io(io::Error::new(
                            io::ErrorKind::Other,
                            format!("{}", e),
                        )));
                    }
                }
            }
        }

        match self.decoder.decode(&mut self.buf)? {
            None => {
                if self.closed {
                    Ok(Async::Ready(None))
                } else {
                    Ok(Async::NotReady)
                }
            }
            Some(frm) => {
                let msg = match frm {
                    Frame::Text(data) => {
                        if let Some(data) = data {
                            Message::Text(
                                std::str::from_utf8(&data)
                                    .map_err(|_| ProtocolError::BadEncoding)?
                                    .to_string(),
                            )
                        } else {
                            Message::Text(String::new())
                        }
                    }
                    Frame::Binary(data) => Message::Binary(
                        data.map(|b| b.freeze()).unwrap_or_else(Bytes::new),
                    ),
                    Frame::Ping(s) => Message::Ping(s),
                    Frame::Pong(s) => Message::Pong(s),
                    Frame::Close(reason) => Message::Close(reason),
                };
                Ok(Async::Ready(Some(msg)))
            }
        }
    }
}

#[cfg(test)]
mod tests {
    use super::*;
    use actix_web::http::{header, Method};
    use actix_web::test::TestRequest;

    #[test]
    fn test_handshake() {
        let req = TestRequest::default()
            .method(Method::POST)
            .to_http_request();
        assert_eq!(
            HandshakeError::GetMethodRequired,
            handshake(&req).err().unwrap()
        );

        let req = TestRequest::default().to_http_request();
        assert_eq!(
            HandshakeError::NoWebsocketUpgrade,
            handshake(&req).err().unwrap()
        );

        let req = TestRequest::default()
            .header(header::UPGRADE, header::HeaderValue::from_static("test"))
            .to_http_request();
        assert_eq!(
            HandshakeError::NoWebsocketUpgrade,
            handshake(&req).err().unwrap()
        );

        let req = TestRequest::default()
            .header(
                header::UPGRADE,
                header::HeaderValue::from_static("websocket"),
            )
            .to_http_request();
        assert_eq!(
            HandshakeError::NoConnectionUpgrade,
            handshake(&req).err().unwrap()
        );

        let req = TestRequest::default()
            .header(
                header::UPGRADE,
                header::HeaderValue::from_static("websocket"),
            )
            .header(
                header::CONNECTION,
                header::HeaderValue::from_static("upgrade"),
            )
            .to_http_request();
        assert_eq!(
            HandshakeError::NoVersionHeader,
            handshake(&req).err().unwrap()
        );

        let req = TestRequest::default()
            .header(
                header::UPGRADE,
                header::HeaderValue::from_static("websocket"),
            )
            .header(
                header::CONNECTION,
                header::HeaderValue::from_static("upgrade"),
            )
            .header(
                header::SEC_WEBSOCKET_VERSION,
                header::HeaderValue::from_static("5"),
            )
            .to_http_request();
        assert_eq!(
            HandshakeError::UnsupportedVersion,
            handshake(&req).err().unwrap()
        );

        let req = TestRequest::default()
            .header(
                header::UPGRADE,
                header::HeaderValue::from_static("websocket"),
            )
            .header(
                header::CONNECTION,
                header::HeaderValue::from_static("upgrade"),
            )
            .header(
                header::SEC_WEBSOCKET_VERSION,
                header::HeaderValue::from_static("13"),
            )
            .to_http_request();
        assert_eq!(
            HandshakeError::BadWebsocketKey,
            handshake(&req).err().unwrap()
        );

        let req = TestRequest::default()
            .header(
                header::UPGRADE,
                header::HeaderValue::from_static("websocket"),
            )
            .header(
                header::CONNECTION,
                header::HeaderValue::from_static("upgrade"),
            )
            .header(
                header::SEC_WEBSOCKET_VERSION,
                header::HeaderValue::from_static("13"),
            )
            .header(
                header::SEC_WEBSOCKET_KEY,
                header::HeaderValue::from_static("13"),
            )
            .to_http_request();

        assert_eq!(
            StatusCode::SWITCHING_PROTOCOLS,
            handshake(&req).unwrap().finish().status()
        );

        let req = TestRequest::default()
            .header(
                header::UPGRADE,
                header::HeaderValue::from_static("websocket"),
            )
            .header(
                header::CONNECTION,
                header::HeaderValue::from_static("upgrade"),
            )
            .header(
                header::SEC_WEBSOCKET_VERSION,
                header::HeaderValue::from_static("13"),
            )
            .header(
                header::SEC_WEBSOCKET_KEY,
                header::HeaderValue::from_static("13"),
            )
            .header(
                header::SEC_WEBSOCKET_PROTOCOL,
                header::HeaderValue::from_static("graphql"),
            )
            .to_http_request();

        let protocols = ["graphql"];

        assert_eq!(
            StatusCode::SWITCHING_PROTOCOLS,
            handshake_with_protocols(&req, &protocols)
                .unwrap()
                .finish()
                .status()
        );
        assert_eq!(
            Some(&header::HeaderValue::from_static("graphql")),
            handshake_with_protocols(&req, &protocols)
                .unwrap()
                .finish()
                .headers()
                .get(&header::SEC_WEBSOCKET_PROTOCOL)
        );

        let req = TestRequest::default()
            .header(
                header::UPGRADE,
                header::HeaderValue::from_static("websocket"),
            )
            .header(
                header::CONNECTION,
                header::HeaderValue::from_static("upgrade"),
            )
            .header(
                header::SEC_WEBSOCKET_VERSION,
                header::HeaderValue::from_static("13"),
            )
            .header(
                header::SEC_WEBSOCKET_KEY,
                header::HeaderValue::from_static("13"),
            )
            .header(
                header::SEC_WEBSOCKET_PROTOCOL,
                header::HeaderValue::from_static("p1, p2, p3"),
            )
            .to_http_request();

        let protocols = vec!["p3", "p2"];

        assert_eq!(
            StatusCode::SWITCHING_PROTOCOLS,
            handshake_with_protocols(&req, &protocols)
                .unwrap()
                .finish()
                .status()
        );
        assert_eq!(
            Some(&header::HeaderValue::from_static("p2")),
            handshake_with_protocols(&req, &protocols)
                .unwrap()
                .finish()
                .headers()
                .get(&header::SEC_WEBSOCKET_PROTOCOL)
        );
    }
}<|MERGE_RESOLUTION|>--- conflicted
+++ resolved
@@ -37,15 +37,6 @@
 
 /// Do websocket handshake and start ws actor.
 ///
-<<<<<<< HEAD
-/// `protocols` is a sequence of known protocols.
-pub fn start_with_protocols<A, T>(
-    actor: A,
-    protocols: &[&str],
-    req: &HttpRequest,
-    stream: T,
-) -> Result<HttpResponse, Error>
-=======
 /// `req` is an HTTP Request that should be requesting a websocket protocol
 /// change. `stream` should be a `Bytes` stream (such as
 /// `actix_web::web::Payload`) that contains a stream of the body request.
@@ -60,19 +51,30 @@
     req: &HttpRequest,
     stream: T,
 ) -> Result<(Addr<A>, HttpResponse), Error>
->>>>>>> e53e9c8b
 where
     A: Actor<Context = WebsocketContext<A>> + StreamHandler<Message, ProtocolError>,
     T: Stream<Item = Bytes, Error = PayloadError> + 'static,
 {
-<<<<<<< HEAD
-    let mut res = handshake_with_protocols(req, protocols)?;
-    Ok(res.streaming(WebsocketContext::create(actor, stream)))
-=======
     let mut res = handshake(req)?;
     let (addr, out_stream) = WebsocketContext::create_with_addr(actor, stream);
     Ok((addr, res.streaming(out_stream)))
->>>>>>> e53e9c8b
+}
+
+/// Do websocket handshake and start ws actor.
+///
+/// `protocols` is a sequence of known protocols.
+pub fn start_with_protocols<A, T>(
+    actor: A,
+    protocols: &[&str],
+    req: &HttpRequest,
+    stream: T,
+) -> Result<HttpResponse, Error>
+where
+    A: Actor<Context = WebsocketContext<A>> + StreamHandler<Message, ProtocolError>,
+    T: Stream<Item = Bytes, Error = PayloadError> + 'static,
+{
+    let mut res = handshake_with_protocols(req, protocols)?;
+    Ok(res.streaming(WebsocketContext::create(actor, stream)))
 }
 
 /// Prepare `WebSocket` handshake response.
