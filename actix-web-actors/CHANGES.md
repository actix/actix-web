--- conflicted
+++ resolved
@@ -1,12 +1,10 @@
 # Changes
 
 ## Unreleased - 2021-xx-xx
-<<<<<<< HEAD
 * Add `ws:WsResponseBuilder` for building web socket session response. [#1920]
+* Minimum supported Rust version (MSRV) is now 1.52.
 
 [#1920]: https://github.com/actix/actix-web/pull/1920
-=======
-* Minimum supported Rust version (MSRV) is now 1.52.
 
 
 ## 4.0.0-beta.7 - 2021-09-09
@@ -33,7 +31,6 @@
 
 ## 4.0.0-beta.2 - 2021-02-10
 * No notable changes.
->>>>>>> fa7f3e69
 
 
 ## 4.0.0-beta.1 - 2021-01-07
