use std::fmt::Write as FmtWrite;
use std::io::Write;
use std::rc::Rc;
use std::time::Duration;
use std::{fmt, net};

use bytes::{BufMut, Bytes, BytesMut};
use futures::future::{err, Either};
use futures::{Future, Stream};
use percent_encoding::percent_encode;
use serde::Serialize;
use serde_json;
use tokio_timer::Timeout;

use actix_http::body::{Body, BodyStream};
use actix_http::cookie::{Cookie, CookieJar, USERINFO};
use actix_http::encoding::Decoder;
use actix_http::http::header::{self, ContentEncoding, Header, IntoHeaderValue};
use actix_http::http::{
    uri, ConnectionType, Error as HttpError, HeaderMap, HeaderName, HeaderValue,
    HttpTryFrom, Method, Uri, Version,
};
use actix_http::{Error, Payload, RequestHead};

use crate::error::{InvalidUrl, PayloadError, SendRequestError, FreezeRequestError};
use crate::response::ClientResponse;
use crate::ClientConfig;

#[cfg(any(feature = "brotli", feature = "flate2-zlib", feature = "flate2-rust"))]
const HTTPS_ENCODING: &str = "br, gzip, deflate";
#[cfg(all(
    any(feature = "flate2-zlib", feature = "flate2-rust"),
    not(feature = "brotli")
))]
const HTTPS_ENCODING: &str = "gzip, deflate";

/// An HTTP Client request builder
///
/// This type can be used to construct an instance of `ClientRequest` through a
/// builder-like pattern.
///
/// ```rust
/// use futures::future::{Future, lazy};
/// use actix_rt::System;
///
/// fn main() {
///     System::new("test").block_on(lazy(|| {
///        awc::Client::new()
///           .get("http://www.rust-lang.org") // <- Create request builder
///           .header("User-Agent", "Actix-web")
///           .send()                          // <- Send http request
///           .map_err(|_| ())
///           .and_then(|response| {           // <- server http response
///                println!("Response: {:?}", response);
///                Ok(())
///           })
///     }));
/// }
/// ```
pub struct ClientRequest {
    pub(crate) head: RequestHead,
    err: Option<HttpError>,
    addr: Option<net::SocketAddr>,
    cookies: Option<CookieJar>,
    response_decompress: bool,
    timeout: Option<Duration>,
    config: Rc<ClientConfig>,
}

impl ClientRequest {
    /// Create new client request builder.
    pub(crate) fn new<U>(method: Method, uri: U, config: Rc<ClientConfig>) -> Self
    where
        Uri: HttpTryFrom<U>,
    {
        ClientRequest {
            config,
            head: RequestHead::default(),
            err: None,
            addr: None,
            cookies: None,
            timeout: None,
            response_decompress: true,
        }
        .method(method)
        .uri(uri)
    }

    /// Set HTTP URI of request.
    #[inline]
    pub fn uri<U>(mut self, uri: U) -> Self
    where
        Uri: HttpTryFrom<U>,
    {
        match Uri::try_from(uri) {
            Ok(uri) => self.head.uri = uri,
            Err(e) => self.err = Some(e.into()),
        }
        self
    }

    /// Set socket address of the server.
    ///
    /// This address is used for connection. If address is not
    /// provided url's host name get resolved.
    pub fn address(mut self, addr: net::SocketAddr) -> Self {
        self.addr = Some(addr);
        self
    }

    /// Set HTTP method of this request.
    #[inline]
    pub fn method(mut self, method: Method) -> Self {
        self.head.method = method;
        self
    }

    #[doc(hidden)]
    /// Set HTTP version of this request.
    ///
    /// By default requests's HTTP version depends on network stream
    #[inline]
    pub fn version(mut self, version: Version) -> Self {
        self.head.version = version;
        self
    }

    #[inline]
    /// Returns request's headers.
    pub fn headers(&self) -> &HeaderMap {
        &self.head.headers
    }

    #[inline]
    /// Returns request's mutable headers.
    pub fn headers_mut(&mut self) -> &mut HeaderMap {
        &mut self.head.headers
    }

    /// Set a header.
    ///
    /// ```rust
    /// fn main() {
    /// # actix_rt::System::new("test").block_on(futures::future::lazy(|| {
    ///     let req = awc::Client::new()
    ///         .get("http://www.rust-lang.org")
    ///         .set(awc::http::header::Date::now())
    ///         .set(awc::http::header::ContentType(mime::TEXT_HTML));
    /// #   Ok::<_, ()>(())
    /// # }));
    /// }
    /// ```
    pub fn set<H: Header>(mut self, hdr: H) -> Self {
        match hdr.try_into() {
            Ok(value) => {
                self.head.headers.insert(H::name(), value);
            }
            Err(e) => self.err = Some(e.into()),
        }
        self
    }

    /// Append a header.
    ///
    /// Header gets appended to existing header.
    /// To override header use `set_header()` method.
    ///
    /// ```rust
    /// use awc::{http, Client};
    ///
    /// fn main() {
    /// # actix_rt::System::new("test").block_on(futures::future::lazy(|| {
    ///     let req = Client::new()
    ///         .get("http://www.rust-lang.org")
    ///         .header("X-TEST", "value")
    ///         .header(http::header::CONTENT_TYPE, "application/json");
    /// #   Ok::<_, ()>(())
    /// # }));
    /// }
    /// ```
    pub fn header<K, V>(mut self, key: K, value: V) -> Self
    where
        HeaderName: HttpTryFrom<K>,
        V: IntoHeaderValue,
    {
        match HeaderName::try_from(key) {
            Ok(key) => match value.try_into() {
                Ok(value) => self.head.headers.append(key, value),
                Err(e) => self.err = Some(e.into()),
            },
            Err(e) => self.err = Some(e.into()),
        }
        self
    }

    /// Insert a header, replaces existing header.
    pub fn set_header<K, V>(mut self, key: K, value: V) -> Self
    where
        HeaderName: HttpTryFrom<K>,
        V: IntoHeaderValue,
    {
        match HeaderName::try_from(key) {
            Ok(key) => match value.try_into() {
                Ok(value) => self.head.headers.insert(key, value),
                Err(e) => self.err = Some(e.into()),
            },
            Err(e) => self.err = Some(e.into()),
        }
        self
    }

    /// Insert a header only if it is not yet set.
    pub fn set_header_if_none<K, V>(mut self, key: K, value: V) -> Self
    where
        HeaderName: HttpTryFrom<K>,
        V: IntoHeaderValue,
    {
        match HeaderName::try_from(key) {
            Ok(key) => {
                if !self.head.headers.contains_key(&key) {
                    match value.try_into() {
                        Ok(value) => self.head.headers.insert(key, value),
                        Err(e) => self.err = Some(e.into()),
                    }
                }
            }
            Err(e) => self.err = Some(e.into()),
        }
        self
    }

    /// Send headers in `Camel-Case` form.
    #[inline]
    pub fn camel_case(mut self) -> Self {
        self.head.set_camel_case_headers(true);
        self
    }

    /// Force close connection instead of returning it back to connections pool.
    /// This setting affect only http/1 connections.
    #[inline]
    pub fn force_close(mut self) -> Self {
        self.head.set_connection_type(ConnectionType::Close);
        self
    }

    /// Set request's content type
    #[inline]
    pub fn content_type<V>(mut self, value: V) -> Self
    where
        HeaderValue: HttpTryFrom<V>,
    {
        match HeaderValue::try_from(value) {
            Ok(value) => self.head.headers.insert(header::CONTENT_TYPE, value),
            Err(e) => self.err = Some(e.into()),
        }
        self
    }

    /// Set content length
    #[inline]
    pub fn content_length(self, len: u64) -> Self {
        let mut wrt = BytesMut::new().writer();
        let _ = write!(wrt, "{}", len);
        self.header(header::CONTENT_LENGTH, wrt.get_mut().take().freeze())
    }

    /// Set HTTP basic authorization header
    pub fn basic_auth<U>(self, username: U, password: Option<&str>) -> Self
    where
        U: fmt::Display,
    {
        let auth = match password {
            Some(password) => format!("{}:{}", username, password),
            None => format!("{}:", username),
        };
        self.header(
            header::AUTHORIZATION,
            format!("Basic {}", base64::encode(&auth)),
        )
    }

    /// Set HTTP bearer authentication header
    pub fn bearer_auth<T>(self, token: T) -> Self
    where
        T: fmt::Display,
    {
        self.header(header::AUTHORIZATION, format!("Bearer {}", token))
    }

    /// Set a cookie
    ///
    /// ```rust
    /// # use actix_rt::System;
    /// # use futures::future::{lazy, Future};
    /// fn main() {
    ///     System::new("test").block_on(lazy(|| {
    ///         awc::Client::new().get("https://www.rust-lang.org")
    ///             .cookie(
    ///                 awc::http::Cookie::build("name", "value")
    ///                     .domain("www.rust-lang.org")
    ///                     .path("/")
    ///                     .secure(true)
    ///                     .http_only(true)
    ///                     .finish(),
    ///             )
    ///             .send()
    ///             .map_err(|_| ())
    ///             .and_then(|response| {
    ///                println!("Response: {:?}", response);
    ///                Ok(())
    ///             })
    ///     }));
    /// }
    /// ```
    pub fn cookie(mut self, cookie: Cookie<'_>) -> Self {
        if self.cookies.is_none() {
            let mut jar = CookieJar::new();
            jar.add(cookie.into_owned());
            self.cookies = Some(jar)
        } else {
            self.cookies.as_mut().unwrap().add(cookie.into_owned());
        }
        self
    }

    /// Disable automatic decompress of response's body
    pub fn no_decompress(mut self) -> Self {
        self.response_decompress = false;
        self
    }

    /// Set request timeout. Overrides client wide timeout setting.
    ///
    /// Request timeout is the total time before a response must be received.
    /// Default value is 5 seconds.
    pub fn timeout(mut self, timeout: Duration) -> Self {
        self.timeout = Some(timeout);
        self
    }

    /// This method calls provided closure with builder reference if
    /// value is `true`.
    pub fn if_true<F>(self, value: bool, f: F) -> Self
    where
        F: FnOnce(ClientRequest) -> ClientRequest,
    {
        if value {
            f(self)
        } else {
            self
        }
    }

    /// This method calls provided closure with builder reference if
    /// value is `Some`.
    pub fn if_some<T, F>(self, value: Option<T>, f: F) -> Self
    where
        F: FnOnce(T, ClientRequest) -> ClientRequest,
    {
        if let Some(val) = value {
            f(val, self)
        } else {
            self
        }
    }

    pub fn freeze(mut self) -> Result<FrozenClientRequest, FreezeRequestError> {
        if let Some(e) = self.err {
            return Err(e.into());
        }

        // validate uri
        let uri = &self.head.uri;
        if uri.host().is_none() {
            return Err(InvalidUrl::MissingHost.into());
        } else if uri.scheme_part().is_none() {
            return Err(InvalidUrl::MissingScheme.into());
        } else if let Some(scheme) = uri.scheme_part() {
            match scheme.as_str() {
                "http" | "ws" | "https" | "wss" => (),
                _ => return Err(InvalidUrl::UnknownScheme.into()),
            }
        } else {
            return Err(InvalidUrl::UnknownScheme.into());
        }

        // set cookies
        if let Some(ref mut jar) = self.cookies {
            let mut cookie = String::new();
            for c in jar.delta() {
                let name = percent_encode(c.name().as_bytes(), USERINFO);
                let value = percent_encode(c.value().as_bytes(), USERINFO);
                let _ = write!(&mut cookie, "; {}={}", name, value);
            }
            self.head.headers.insert(
                header::COOKIE,
                HeaderValue::from_str(&cookie.as_str()[2..]).unwrap(),
            );
        }

        let mut slf = self;

        // enable br only for https
        #[cfg(any(
        feature = "brotli",
        feature = "flate2-zlib",
        feature = "flate2-rust"
        ))]
        {
            if slf.response_decompress {
                let https = slf
                    .head
                    .uri
                    .scheme_part()
                    .map(|s| s == &uri::Scheme::HTTPS)
                    .unwrap_or(true);

                if https {
                    slf = slf.set_header_if_none(header::ACCEPT_ENCODING, HTTPS_ENCODING)
                } else {
                    #[cfg(any(feature = "flate2-zlib", feature = "flate2-rust"))]
                        {
                            slf = slf
                                .set_header_if_none(header::ACCEPT_ENCODING, "gzip, deflate")
                        }
                };
            }
        }

        let request = FrozenClientRequest {
            head: Rc::new(slf.head),
            addr: slf.addr,
            response_decompress: slf.response_decompress,
            timeout: slf.timeout,
            config: slf.config,
        };

        Ok(request)
    }

    /// Complete request construction and send body.
    pub fn send_body<B>(
        self,
        body: B,
    ) -> impl Future<
        Item = ClientResponse<impl Stream<Item = Bytes, Error = PayloadError>>,
        Error = SendRequestError,
    >
    where
        B: Into<Body>,
    {
        let frozen_request = match self.freeze() {
            Ok(r) => r,
            Err(e) => return Either::A(err(e.into())),
        };

        Either::B(frozen_request.send_body(None, body))
    }

    /// Set a JSON body and generate `ClientRequest`
    pub fn send_json<T: Serialize>(
        self,
        value: &T,
    ) -> impl Future<
        Item = ClientResponse<impl Stream<Item = Bytes, Error = PayloadError>>,
        Error = SendRequestError,
    > {
        // set content-type
        let slf = self.set_header_if_none(header::CONTENT_TYPE, "application/json");

        let frozen_request = match slf.freeze() {
            Ok(r) => r,
            Err(e) => return Either::A(err(e.into())),
        };

        Either::B(frozen_request.send_json(None, value))
    }

    /// Set a urlencoded body and generate `ClientRequest`
    ///
    /// `ClientRequestBuilder` can not be used after this call.
    pub fn send_form<T: Serialize>(
        self,
        value: &T,
    ) -> impl Future<
        Item = ClientResponse<impl Stream<Item = Bytes, Error = PayloadError>>,
        Error = SendRequestError,
    > {
        // set content-type
        let slf = self.set_header_if_none(
            header::CONTENT_TYPE,
            "application/x-www-form-urlencoded",
        );

        let frozen_request = match slf.freeze() {
            Ok(r) => r,
            Err(e) => return Either::A(err(e.into())),
        };

        Either::B(frozen_request.send_form(None, value))
    }

    /// Set an streaming body and generate `ClientRequest`.
    pub fn send_stream<S, E>(
        self,
        stream: S,
    ) -> impl Future<
        Item = ClientResponse<impl Stream<Item = Bytes, Error = PayloadError>>,
        Error = SendRequestError,
    >
    where
        S: Stream<Item = Bytes, Error = E> + 'static,
        E: Into<Error> + 'static,
    {
        let frozen_request = match self.freeze() {
            Ok(r) => r,
            Err(e) => return Either::A(err(e.into())),
        };

        Either::B(frozen_request.send_stream(None, stream))
    }

    /// Set an empty body and generate `ClientRequest`.
    pub fn send(
        self,
    ) -> impl Future<
        Item = ClientResponse<impl Stream<Item = Bytes, Error = PayloadError>>,
        Error = SendRequestError,
    > {
        let frozen_request = match self.freeze() {
            Ok(r) => r,
            Err(e) => return Either::A(err(e.into())),
        };

        Either::B(frozen_request.send(None))
    }
}

impl fmt::Debug for ClientRequest {
    fn fmt(&self, f: &mut fmt::Formatter) -> fmt::Result {
        writeln!(
            f,
            "\nClientRequest {:?} {}:{}",
            self.head.version, self.head.method, self.head.uri
        )?;
        writeln!(f, "  headers:")?;
        for (key, val) in self.head.headers.iter() {
            writeln!(f, "    {:?}: {:?}", key, val)?;
        }
        Ok(())
    }
}

pub struct FrozenClientRequest {
    head: Rc<RequestHead>,
    addr: Option<net::SocketAddr>,
    response_decompress: bool,
    timeout: Option<Duration>,
    config: Rc<ClientConfig>,
}

impl FrozenClientRequest {
    /// Send body with optional extra headers.
    /// Extra headers will override corresponding existing headers in a frozen request.
    pub fn send_body<B>(
        &self,
        extra_headers: Option<HeaderMap>,
        body: B,
    ) -> impl Future<
        Item = ClientResponse<impl Stream<Item = Bytes, Error = PayloadError>>,
        Error = SendRequestError,
    >
    where
        B: Into<Body>,
    {
        let config = self.config.as_ref();
        let response_decompress = self.response_decompress;

        let fut = config
            .connector
            .borrow_mut()
            .send_request(self.head.clone(), extra_headers, body.into(), self.addr)
            .map(move |res| {
                res.map_body(|head, payload| {
                    if response_decompress {
                        Payload::Stream(Decoder::from_headers(payload, &head.headers))
                    } else {
                        Payload::Stream(Decoder::new(payload, ContentEncoding::Identity))
                    }
                })
            });

        // set request timeout
<<<<<<< HEAD
        if let Some(timeout) = self.timeout.or_else(|| config.timeout.clone()) {
            Either::A(Timeout::new(fut, timeout).map_err(|e| {
=======
        if let Some(timeout) = slf.timeout.or_else(|| config.timeout) {
            Either::B(Either::A(Timeout::new(fut, timeout).map_err(|e| {
>>>>>>> 979c4d44
                if let Some(e) = e.into_inner() {
                    e
                } else {
                    SendRequestError::Timeout
                }
            }))
        } else {
            Either::B(fut)
        }
    }

    /// Send a JSON body with optional extra headers.
    /// Extra headers will override corresponding existing headers in a frozen request.
    pub fn send_json<T: Serialize>(
        &self,
        mut extra_headers: Option<HeaderMap>,
        value: &T,
    ) -> impl Future<
        Item = ClientResponse<impl Stream<Item = Bytes, Error = PayloadError>>,
        Error = SendRequestError,
    > {
        let body = match serde_json::to_string(value) {
            Ok(body) => body,
            Err(e) => return Either::A(err(Error::from(e).into())),
        };

        // set content-type
        if let Err(e) = self.set_extra_header_if_none(&mut extra_headers, header::CONTENT_TYPE, "application/json") {
            return Either::A(err(e.into()));
        }

        Either::B(self.send_body(extra_headers, Body::Bytes(Bytes::from(body))))
    }

    /// Send a urlencoded body with optional extra headers.
    /// Extra headers will override corresponding existing headers in a frozen request.
    pub fn send_form<T: Serialize>(
        &self,
        mut extra_headers: Option<HeaderMap>,
        value: &T,
    ) -> impl Future<
        Item = ClientResponse<impl Stream<Item = Bytes, Error = PayloadError>>,
        Error = SendRequestError,
    > {
        let body = match serde_urlencoded::to_string(value) {
            Ok(body) => body,
            Err(e) => return Either::A(err(Error::from(e).into())),
        };

        // set content-type
        if let Err(e) = self.set_extra_header_if_none(&mut extra_headers, header::CONTENT_TYPE, "application/x-www-form-urlencoded") {
            return Either::A(err(e.into()));
        }

        Either::B(self.send_body(extra_headers, Body::Bytes(Bytes::from(body))))
    }

    /// Send a streaming body with optional extra headers.
    /// Extra headers will override corresponding existing headers in a frozen request.
    pub fn send_stream<S, E>(
        &self,
        extra_headers: Option<HeaderMap>,
        stream: S,
    ) -> impl Future<
        Item = ClientResponse<impl Stream<Item = Bytes, Error = PayloadError>>,
        Error = SendRequestError,
    >
    where
        S: Stream<Item = Bytes, Error = E> + 'static,
        E: Into<Error> + 'static,
    {
        self.send_body(extra_headers, Body::from_message(BodyStream::new(stream)))
    }

    /// Send an empty body with optional extra headers.
    /// Extra headers will override corresponding existing headers in a frozen request.
    pub fn send(
        &self,
        extra_headers: Option<HeaderMap>,
    ) -> impl Future<
        Item = ClientResponse<impl Stream<Item = Bytes, Error = PayloadError>>,
        Error = SendRequestError,
    > {
        self.send_body(extra_headers, Body::Empty)
    }

    fn set_extra_header_if_none<V>(&self, extra_headers: &mut Option<HeaderMap>, key: HeaderName, value: V) -> Result<(), HttpError>
    where
        V: IntoHeaderValue,
    {
        if !self.head.headers.contains_key(&key)
            && !extra_headers.iter().any(|h| h.contains_key(&key)) {

            match value.try_into(){
                Ok(v) => {
                    let h = extra_headers.get_or_insert(HeaderMap::new());
                    h.insert(key, v)
                },
                Err(e) => return Err(e.into()),
            };
        }

        Ok(())
    }
}

#[cfg(test)]
mod tests {
    use std::time::SystemTime;

    use super::*;
    use crate::Client;

    #[test]
    fn test_debug() {
        let request = Client::new().get("/").header("x-test", "111");
        let repr = format!("{:?}", request);
        assert!(repr.contains("ClientRequest"));
        assert!(repr.contains("x-test"));
    }

    #[test]
    fn test_basics() {
        let mut req = Client::new()
            .put("/")
            .version(Version::HTTP_2)
            .set(header::Date(SystemTime::now().into()))
            .content_type("plain/text")
            .if_true(true, |req| req.header(header::SERVER, "awc"))
            .if_true(false, |req| req.header(header::EXPECT, "awc"))
            .if_some(Some("server"), |val, req| {
                req.header(header::USER_AGENT, val)
            })
            .if_some(Option::<&str>::None, |_, req| {
                req.header(header::ALLOW, "1")
            })
            .content_length(100);
        assert!(req.headers().contains_key(header::CONTENT_TYPE));
        assert!(req.headers().contains_key(header::DATE));
        assert!(req.headers().contains_key(header::SERVER));
        assert!(req.headers().contains_key(header::USER_AGENT));
        assert!(!req.headers().contains_key(header::ALLOW));
        assert!(!req.headers().contains_key(header::EXPECT));
        assert_eq!(req.head.version, Version::HTTP_2);
        let _ = req.headers_mut();
        let _ = req.send_body("");
    }

    #[test]
    fn test_client_header() {
        let req = Client::build()
            .header(header::CONTENT_TYPE, "111")
            .finish()
            .get("/");

        assert_eq!(
            req.head
                .headers
                .get(header::CONTENT_TYPE)
                .unwrap()
                .to_str()
                .unwrap(),
            "111"
        );
    }

    #[test]
    fn test_client_header_override() {
        let req = Client::build()
            .header(header::CONTENT_TYPE, "111")
            .finish()
            .get("/")
            .set_header(header::CONTENT_TYPE, "222");

        assert_eq!(
            req.head
                .headers
                .get(header::CONTENT_TYPE)
                .unwrap()
                .to_str()
                .unwrap(),
            "222"
        );
    }

    #[test]
    fn client_basic_auth() {
        let req = Client::new()
            .get("/")
            .basic_auth("username", Some("password"));
        assert_eq!(
            req.head
                .headers
                .get(header::AUTHORIZATION)
                .unwrap()
                .to_str()
                .unwrap(),
            "Basic dXNlcm5hbWU6cGFzc3dvcmQ="
        );

        let req = Client::new().get("/").basic_auth("username", None);
        assert_eq!(
            req.head
                .headers
                .get(header::AUTHORIZATION)
                .unwrap()
                .to_str()
                .unwrap(),
            "Basic dXNlcm5hbWU6"
        );
    }

    #[test]
    fn client_bearer_auth() {
        let req = Client::new().get("/").bearer_auth("someS3cr3tAutht0k3n");
        assert_eq!(
            req.head
                .headers
                .get(header::AUTHORIZATION)
                .unwrap()
                .to_str()
                .unwrap(),
            "Bearer someS3cr3tAutht0k3n"
        );
    }
}<|MERGE_RESOLUTION|>--- conflicted
+++ resolved
@@ -592,13 +592,8 @@
             });
 
         // set request timeout
-<<<<<<< HEAD
         if let Some(timeout) = self.timeout.or_else(|| config.timeout.clone()) {
             Either::A(Timeout::new(fut, timeout).map_err(|e| {
-=======
-        if let Some(timeout) = slf.timeout.or_else(|| config.timeout) {
-            Either::B(Either::A(Timeout::new(fut, timeout).map_err(|e| {
->>>>>>> 979c4d44
                 if let Some(e) = e.into_inner() {
                     e
                 } else {
