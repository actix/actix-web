<<<<<<< HEAD
use std::{convert::TryFrom, fmt, rc::Rc, time::Duration};
=======
use std::convert::TryFrom;
use std::fmt;
use std::net::IpAddr;
use std::rc::Rc;
use std::time::Duration;
>>>>>>> badae2f8

use actix_codec::{AsyncRead, AsyncWrite};
use actix_http::{
    client::{Connector, TcpConnect, TcpConnectError, TcpConnection},
    http::{self, header, Error as HttpError, HeaderMap, HeaderName, Uri},
};
use actix_rt::net::TcpStream;
use actix_service::{boxed, Service};

use crate::connect::DefaultConnector;
use crate::error::SendRequestError;
use crate::middleware::{NestTransform, Transform};
use crate::{Client, ClientConfig, ConnectRequest, ConnectResponse, ConnectorService};

/// An HTTP Client builder
///
/// This type can be used to construct an instance of `Client` through a
/// builder-like pattern.
pub struct ClientBuilder<S = (), Io = (), M = ()> {
    default_headers: bool,
    max_http_version: Option<http::Version>,
    stream_window_size: Option<u32>,
    conn_window_size: Option<u32>,
    headers: HeaderMap,
    timeout: Option<Duration>,
<<<<<<< HEAD
    connector: Connector<S, Io>,
    middleware: M,
=======
    local_address: Option<IpAddr>,
    connector: Connector<T, U>,
>>>>>>> badae2f8
}

impl ClientBuilder {
    #[allow(clippy::new_ret_no_self)]
    pub fn new() -> ClientBuilder<
        impl Service<
                TcpConnect<Uri>,
                Response = TcpConnection<Uri, TcpStream>,
                Error = TcpConnectError,
            > + Clone,
        TcpStream,
        (),
    > {
        ClientBuilder {
            middleware: (),
            default_headers: true,
            headers: HeaderMap::new(),
            timeout: Some(Duration::from_secs(5)),
            local_address: None,
            connector: Connector::new(),
            max_http_version: None,
            stream_window_size: None,
            conn_window_size: None,
        }
    }
}

impl<S, Io, M> ClientBuilder<S, Io, M>
where
    S: Service<TcpConnect<Uri>, Response = TcpConnection<Uri, Io>, Error = TcpConnectError>
        + Clone
        + 'static,
    Io: AsyncRead + AsyncWrite + Unpin + fmt::Debug + 'static,
{
    /// Use custom connector service.
    pub fn connector<S1, Io1>(self, connector: Connector<S1, Io1>) -> ClientBuilder<S1, Io1, M>
    where
        S1: Service<
                TcpConnect<Uri>,
                Response = TcpConnection<Uri, Io1>,
                Error = TcpConnectError,
            > + Clone
            + 'static,
        Io1: AsyncRead + AsyncWrite + Unpin + fmt::Debug + 'static,
    {
        ClientBuilder {
            middleware: self.middleware,
            default_headers: self.default_headers,
            headers: self.headers,
            timeout: self.timeout,
            local_address: None,
            connector,
            max_http_version: self.max_http_version,
            stream_window_size: self.stream_window_size,
            conn_window_size: self.conn_window_size,
        }
    }

    /// Set request timeout
    ///
    /// Request timeout is the total time before a response must be received.
    /// Default value is 5 seconds.
    pub fn timeout(mut self, timeout: Duration) -> Self {
        self.timeout = Some(timeout);
        self
    }

    /// Disable request timeout.
    pub fn disable_timeout(mut self) -> Self {
        self.timeout = None;
        self
    }

    /// Set local IP Address the connector would use for establishing connection.
    pub fn local_address(mut self, addr: IpAddr) -> Self {
        self.local_address = Some(addr);
        self
    }

    /// Maximum supported HTTP major version.
    ///
    /// Supported versions are HTTP/1.1 and HTTP/2.
    pub fn max_http_version(mut self, val: http::Version) -> Self {
        self.max_http_version = Some(val);
        self
    }

    /// Indicates the initial window size (in octets) for
    /// HTTP2 stream-level flow control for received data.
    ///
    /// The default value is 65,535 and is good for APIs, but not for big objects.
    pub fn initial_window_size(mut self, size: u32) -> Self {
        self.stream_window_size = Some(size);
        self
    }

    /// Indicates the initial window size (in octets) for
    /// HTTP2 connection-level flow control for received data.
    ///
    /// The default value is 65,535 and is good for APIs, but not for big objects.
    pub fn initial_connection_window_size(mut self, size: u32) -> Self {
        self.conn_window_size = Some(size);
        self
    }

    /// Do not add default request headers.
    /// By default `Date` and `User-Agent` headers are set.
    pub fn no_default_headers(mut self) -> Self {
        self.default_headers = false;
        self
    }

    /// Add default header. Headers added by this method
    /// get added to every request.
    pub fn header<K, V>(mut self, key: K, value: V) -> Self
    where
        HeaderName: TryFrom<K>,
        <HeaderName as TryFrom<K>>::Error: fmt::Debug + Into<HttpError>,
        V: header::IntoHeaderValue,
        V::Error: fmt::Debug,
    {
        match HeaderName::try_from(key) {
            Ok(key) => match value.try_into_value() {
                Ok(value) => {
                    self.headers.append(key, value);
                }
                Err(e) => log::error!("Header value error: {:?}", e),
            },
            Err(e) => log::error!("Header name error: {:?}", e),
        }
        self
    }

    /// Set client wide HTTP basic authorization header
    pub fn basic_auth<N>(self, username: N, password: Option<&str>) -> Self
    where
        N: fmt::Display,
    {
        let auth = match password {
            Some(password) => format!("{}:{}", username, password),
            None => format!("{}:", username),
        };
        self.header(
            header::AUTHORIZATION,
            format!("Basic {}", base64::encode(&auth)),
        )
    }

    /// Set client wide HTTP bearer authentication header
    pub fn bearer_auth<T>(self, token: T) -> Self
    where
        T: fmt::Display,
    {
        self.header(header::AUTHORIZATION, format!("Bearer {}", token))
    }

    /// Registers middleware, in the form of a middleware component (type),
    /// that runs during inbound and/or outbound processing in the request
    /// life-cycle (request -> response), modifying request/response as
    /// necessary, across all requests managed by the Client.
    pub fn wrap<S1, M1>(
        self,
        mw: M1,
    ) -> ClientBuilder<S, Io, NestTransform<M, M1, S1, ConnectRequest>>
    where
        M: Transform<S1, ConnectRequest>,
        M1: Transform<M::Transform, ConnectRequest>,
    {
        ClientBuilder {
            middleware: NestTransform::new(self.middleware, mw),
            default_headers: self.default_headers,
            max_http_version: self.max_http_version,
            stream_window_size: self.stream_window_size,
            conn_window_size: self.conn_window_size,
            headers: self.headers,
            timeout: self.timeout,
            connector: self.connector,
        }
    }

    /// Finish build process and create `Client` instance.
    pub fn finish(self) -> Client
    where
        M: Transform<ConnectorService, ConnectRequest> + 'static,
        M::Transform:
            Service<ConnectRequest, Response = ConnectResponse, Error = SendRequestError>,
    {
        let mut connector = self.connector;

        if let Some(val) = self.max_http_version {
            connector = connector.max_http_version(val);
        };
        if let Some(val) = self.conn_window_size {
            connector = connector.initial_connection_window_size(val)
        };
        if let Some(val) = self.stream_window_size {
            connector = connector.initial_window_size(val)
        };
        if let Some(val) = self.local_address {
            connector = connector.local_address(val);
        }

        let connector = boxed::service(DefaultConnector::new(connector.finish()));

        let connector = boxed::service(self.middleware.new_transform(connector));

        let config = ClientConfig {
            headers: self.headers,
            timeout: self.timeout,
            connector,
        };

        Client(Rc::new(config))
    }
}

#[cfg(test)]
mod tests {
    use super::*;

    #[test]
    fn client_basic_auth() {
        let client = ClientBuilder::new().basic_auth("username", Some("password"));
        assert_eq!(
            client
                .headers
                .get(header::AUTHORIZATION)
                .unwrap()
                .to_str()
                .unwrap(),
            "Basic dXNlcm5hbWU6cGFzc3dvcmQ="
        );

        let client = ClientBuilder::new().basic_auth("username", None);
        assert_eq!(
            client
                .headers
                .get(header::AUTHORIZATION)
                .unwrap()
                .to_str()
                .unwrap(),
            "Basic dXNlcm5hbWU6"
        );
    }

    #[test]
    fn client_bearer_auth() {
        let client = ClientBuilder::new().bearer_auth("someS3cr3tAutht0k3n");
        assert_eq!(
            client
                .headers
                .get(header::AUTHORIZATION)
                .unwrap()
                .to_str()
                .unwrap(),
            "Bearer someS3cr3tAutht0k3n"
        );
    }
}<|MERGE_RESOLUTION|>--- conflicted
+++ resolved
@@ -1,12 +1,8 @@
-<<<<<<< HEAD
-use std::{convert::TryFrom, fmt, rc::Rc, time::Duration};
-=======
 use std::convert::TryFrom;
 use std::fmt;
 use std::net::IpAddr;
 use std::rc::Rc;
 use std::time::Duration;
->>>>>>> badae2f8
 
 use actix_codec::{AsyncRead, AsyncWrite};
 use actix_http::{
@@ -32,13 +28,9 @@
     conn_window_size: Option<u32>,
     headers: HeaderMap,
     timeout: Option<Duration>,
-<<<<<<< HEAD
     connector: Connector<S, Io>,
     middleware: M,
-=======
     local_address: Option<IpAddr>,
-    connector: Connector<T, U>,
->>>>>>> badae2f8
 }
 
 impl ClientBuilder {
