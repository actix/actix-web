use std::{
    fmt,
    future::Future,
    net::IpAddr,
    pin::Pin,
    rc::Rc,
    task::{Context, Poll},
    time::Duration,
};

use actix_http::Protocol;
use actix_rt::{
    net::{ActixStream, TcpStream},
    time::{sleep, Sleep},
};
use actix_service::Service;
use actix_tls::connect::{
    ConnectError as TcpConnectError, ConnectInfo, Connection as TcpConnection,
    Connector as TcpConnector, Resolver,
};
use futures_core::{future::LocalBoxFuture, ready};
use http::Uri;
use pin_project_lite::pin_project;

use super::{
    config::ConnectorConfig,
    connection::{Connection, ConnectionIo},
    error::ConnectError,
    pool::ConnectionPool,
    Connect,
};

enum OurTlsConnector {
    #[allow(dead_code)] // only dead when no TLS feature is enabled
    None,

    #[cfg(feature = "openssl")]
    Openssl(actix_tls::connect::openssl::reexports::SslConnector),

    /// Provided because building the OpenSSL context on newer versions can be very slow.
    /// This prevents unnecessary calls to `.build()` while constructing the client connector.
    #[cfg(feature = "openssl")]
    #[allow(dead_code)] // false positive; used in build_tls
    OpensslBuilder(actix_tls::connect::openssl::reexports::SslConnectorBuilder),

    #[cfg(feature = "rustls-0_20")]
    #[allow(dead_code)] // false positive; used in build_tls
    Rustls020(std::sync::Arc<actix_tls::connect::rustls_0_20::reexports::ClientConfig>),

    #[cfg(feature = "rustls-0_21")]
    #[allow(dead_code)] // false positive; used in build_tls
    Rustls021(std::sync::Arc<actix_tls::connect::rustls_0_21::reexports::ClientConfig>),

    #[cfg(any(
        feature = "rustls-0_22-webpki-roots",
        feature = "rustls-0_22-native-roots",
    ))]
    #[allow(dead_code)] // false positive; used in build_tls
    Rustls022(std::sync::Arc<actix_tls::connect::rustls_0_22::reexports::ClientConfig>),

    #[cfg(feature = "rustls-0_23")]
    #[allow(dead_code)] // false positive; used in build_tls
    Rustls023(std::sync::Arc<actix_tls::connect::rustls_0_23::reexports::ClientConfig>),
}

/// Manages HTTP client network connectivity.
///
/// The `Connector` type uses a builder-like combinator pattern for service construction that
/// finishes by calling the `.finish()` method.
///
/// ```no_run
/// use std::time::Duration;
///
/// let connector = awc::Connector::new()
///      .timeout(Duration::from_secs(5))
///      .finish();
/// ```
pub struct Connector<T> {
    connector: T,
    config: ConnectorConfig,

    #[allow(dead_code)] // only dead when no TLS feature is enabled
    tls: OurTlsConnector,
}

impl Connector<()> {
    /// Create a new connector with default TLS settings
    ///
<<<<<<< HEAD
    /// Panicking:
    /// - When the `rustls-0_23-webpki-roots` or `rustls-0_23-native-roots` features are enabled
    ///     and no default cyrpto provider has been loaded, this method will panic.
=======
    /// # Panics
    ///
    /// - When the `rustls-0_23-webpki-roots` or `rustls-0_23-native-roots` features are enabled
    ///     and no default crypto provider has been loaded, this method will panic.
>>>>>>> 2e63ff59
    /// - When the `rustls-0_23-native-roots` or `rustls-0_22-native-roots` features are enabled
    ///     and the runtime system has no native root certificates, this method will panic.
    #[allow(clippy::new_ret_no_self, clippy::let_unit_value)]
    pub fn new() -> Connector<
        impl Service<
                ConnectInfo<Uri>,
                Response = TcpConnection<Uri, TcpStream>,
                Error = actix_tls::connect::ConnectError,
            > + Clone,
    > {
        Connector {
            connector: TcpConnector::new(resolver::resolver()).service(),
            config: ConnectorConfig::default(),
            tls: Self::build_tls(vec![b"h2".to_vec(), b"http/1.1".to_vec()]),
        }
    }

    cfg_if::cfg_if! {
        if #[cfg(any(feature = "rustls-0_23-webpki-roots", feature = "rustls-0_23-native-roots"))] {
            /// Build TLS connector with Rustls v0.23, based on supplied ALPN protocols.
            ///
            /// Note that if other TLS crate features are enabled, Rustls v0.23 will be used.
            fn build_tls(protocols: Vec<Vec<u8>>) -> OurTlsConnector {
                use actix_tls::connect::rustls_0_23::{self, reexports::ClientConfig};

                cfg_if::cfg_if! {
                    if #[cfg(feature = "rustls-0_23-webpki-roots")] {
                        let certs = rustls_0_23::webpki_roots_cert_store();
                    } else if #[cfg(feature = "rustls-0_23-native-roots")] {
                        let certs = rustls_0_23::native_roots_cert_store().expect("Failed to find native root certificates");
                    }
                }

                let mut config = ClientConfig::builder()
                    .with_root_certificates(certs)
                    .with_no_client_auth();

                config.alpn_protocols = protocols;

                OurTlsConnector::Rustls023(std::sync::Arc::new(config))
            }

        } else if #[cfg(any(feature = "rustls-0_22-webpki-roots", feature = "rustls-0_22-native-roots"))] {
            /// Build TLS connector with Rustls v0.22, based on supplied ALPN protocols.
            fn build_tls(protocols: Vec<Vec<u8>>) -> OurTlsConnector {
                use actix_tls::connect::rustls_0_22::{self, reexports::ClientConfig};

                cfg_if::cfg_if! {
                    if #[cfg(feature = "rustls-0_22-webpki-roots")] {
                        let certs = rustls_0_22::webpki_roots_cert_store();
                    } else if #[cfg(feature = "rustls-0_22-native-roots")] {
                        let certs = rustls_0_22::native_roots_cert_store().expect("Failed to find native root certificates");
                    }
                }

                let mut config = ClientConfig::builder()
                    .with_root_certificates(certs)
                    .with_no_client_auth();

                config.alpn_protocols = protocols;

                OurTlsConnector::Rustls022(std::sync::Arc::new(config))
            }
        } else if #[cfg(feature = "rustls-0_21")] {
            /// Build TLS connector with Rustls v0.21, based on supplied ALPN protocols.
            fn build_tls(protocols: Vec<Vec<u8>>) -> OurTlsConnector {
                use actix_tls::connect::rustls_0_21::{reexports::ClientConfig, webpki_roots_cert_store};

                let mut config = ClientConfig::builder()
                    .with_safe_defaults()
                    .with_root_certificates(webpki_roots_cert_store())
                    .with_no_client_auth();

                config.alpn_protocols = protocols;

                OurTlsConnector::Rustls021(std::sync::Arc::new(config))
            }
        } else if #[cfg(feature = "rustls-0_20")] {
            /// Build TLS connector with Rustls v0.20, based on supplied ALPN protocols.
            fn build_tls(protocols: Vec<Vec<u8>>) -> OurTlsConnector {
                use actix_tls::connect::rustls_0_20::{reexports::ClientConfig, webpki_roots_cert_store};

                let mut config = ClientConfig::builder()
                    .with_safe_defaults()
                    .with_root_certificates(webpki_roots_cert_store())
                    .with_no_client_auth();

                config.alpn_protocols = protocols;

                OurTlsConnector::Rustls020(std::sync::Arc::new(config))
            }
        } else if #[cfg(feature = "openssl")] {
            /// Build TLS connector with OpenSSL, based on supplied ALPN protocols.
            fn build_tls(protocols: Vec<Vec<u8>>) -> OurTlsConnector {
                use actix_tls::connect::openssl::reexports::{SslConnector, SslMethod};
                use bytes::{BufMut, BytesMut};

                let mut alpn = BytesMut::with_capacity(20);
                for proto in &protocols {
                    alpn.put_u8(proto.len() as u8);
                    alpn.put(proto.as_slice());
                }

                let mut ssl = SslConnector::builder(SslMethod::tls()).unwrap();
                if let Err(err) = ssl.set_alpn_protos(&alpn) {
                    log::error!("Can not set ALPN protocol: {err:?}");
                }

                OurTlsConnector::OpensslBuilder(ssl)
            }
        } else {
<<<<<<< HEAD
            /// Provides an empty TLS connector when no TLS feature is enabled, or when
            /// rustls-0_23 is enabled.
=======
            /// Provides an empty TLS connector when no TLS feature is enabled, or when only the
            /// `rustls-0_23` crate feature is enabled.
>>>>>>> 2e63ff59
            fn build_tls(_: Vec<Vec<u8>>) -> OurTlsConnector {
                OurTlsConnector::None
            }
        }
    }
}

impl<S> Connector<S> {
    /// Sets custom connector.
    pub fn connector<S1, Io1>(self, connector: S1) -> Connector<S1>
    where
        Io1: ActixStream + fmt::Debug + 'static,
        S1: Service<ConnectInfo<Uri>, Response = TcpConnection<Uri, Io1>, Error = TcpConnectError>
            + Clone,
    {
        Connector {
            connector,
            config: self.config,
            tls: self.tls,
        }
    }
}

impl<S, IO> Connector<S>
where
    // Note:
    // Input Io type is bound to ActixStream trait but internally in client module they
    // are bound to ConnectionIo trait alias. And latter is the trait exposed to public
    // in the form of Box<dyn ConnectionIo> type.
    //
    // This remap is to hide ActixStream's trait methods. They are not meant to be called
    // from user code.
    IO: ActixStream + fmt::Debug + 'static,
    S: Service<ConnectInfo<Uri>, Response = TcpConnection<Uri, IO>, Error = TcpConnectError>
        + Clone
        + 'static,
{
    /// Sets TCP connection timeout.
    ///
    /// This is the max time allowed to connect to remote host, including DNS name resolution.
    ///
    /// By default, the timeout is 5 seconds.
    pub fn timeout(mut self, timeout: Duration) -> Self {
        self.config.timeout = timeout;
        self
    }

    /// Sets TLS handshake timeout.
    ///
    /// This is the max time allowed to perform the TLS handshake with remote host after TCP
    /// connection is established.
    ///
    /// By default, the timeout is 5 seconds.
    pub fn handshake_timeout(mut self, timeout: Duration) -> Self {
        self.config.handshake_timeout = timeout;
        self
    }

    /// Sets custom OpenSSL `SslConnector` instance.
    #[cfg(feature = "openssl")]
    pub fn openssl(
        mut self,
        connector: actix_tls::connect::openssl::reexports::SslConnector,
    ) -> Self {
        self.tls = OurTlsConnector::Openssl(connector);
        self
    }

    /// See docs for [`Connector::openssl`].
    #[doc(hidden)]
    #[cfg(feature = "openssl")]
    #[deprecated(since = "3.0.0", note = "Renamed to `Connector::openssl`.")]
    pub fn ssl(mut self, connector: actix_tls::connect::openssl::reexports::SslConnector) -> Self {
        self.tls = OurTlsConnector::Openssl(connector);
        self
    }

    /// Sets custom Rustls v0.20 `ClientConfig` instance.
    #[cfg(feature = "rustls-0_20")]
    pub fn rustls(
        mut self,
        connector: std::sync::Arc<actix_tls::connect::rustls_0_20::reexports::ClientConfig>,
    ) -> Self {
        self.tls = OurTlsConnector::Rustls020(connector);
        self
    }

    /// Sets custom Rustls v0.21 `ClientConfig` instance.
    #[cfg(feature = "rustls-0_21")]
    pub fn rustls_021(
        mut self,
        connector: std::sync::Arc<actix_tls::connect::rustls_0_21::reexports::ClientConfig>,
    ) -> Self {
        self.tls = OurTlsConnector::Rustls021(connector);
        self
    }

    /// Sets custom Rustls v0.22 `ClientConfig` instance.
    #[cfg(any(
        feature = "rustls-0_22-webpki-roots",
        feature = "rustls-0_22-native-roots",
    ))]
    pub fn rustls_0_22(
        mut self,
        connector: std::sync::Arc<actix_tls::connect::rustls_0_22::reexports::ClientConfig>,
    ) -> Self {
        self.tls = OurTlsConnector::Rustls022(connector);
        self
    }

    /// Sets custom Rustls v0.23 `ClientConfig` instance.
    ///
    /// In order to enable ALPN, set the `.alpn_protocols` field on the ClientConfig to the
    /// following:
<<<<<<< HEAD
    /// ```rust,ignore
    /// vec![b"h2".to_vec(), b"http/1.1".to_vec()]
=======
    ///
    /// ```no_run
    /// vec![b"h2".to_vec(), b"http/1.1".to_vec()]
    /// # ;
>>>>>>> 2e63ff59
    /// ```
    #[cfg(feature = "rustls-0_23")]
    pub fn rustls_0_23(
        mut self,
        connector: std::sync::Arc<actix_tls::connect::rustls_0_23::reexports::ClientConfig>,
    ) -> Self {
        self.tls = OurTlsConnector::Rustls023(connector);
        self
    }

    /// Sets maximum supported HTTP major version.
    ///
    /// Supported versions are HTTP/1.1 and HTTP/2.
    pub fn max_http_version(mut self, val: http::Version) -> Self {
        let versions = match val {
            http::Version::HTTP_11 => vec![b"http/1.1".to_vec()],
            http::Version::HTTP_2 => vec![b"h2".to_vec(), b"http/1.1".to_vec()],
            _ => {
                unimplemented!("actix-http client only supports versions http/1.1 & http/2")
            }
        };
        self.tls = Connector::build_tls(versions);
        self
    }

    /// Sets the initial window size (in bytes) for HTTP/2 stream-level flow control for received
    /// data.
    ///
    /// The default value is 65,535 and is good for APIs, but not for big objects.
    pub fn initial_window_size(mut self, size: u32) -> Self {
        self.config.stream_window_size = size;
        self
    }

    /// Sets the initial window size (in bytes) for HTTP/2 connection-level flow control for
    /// received data.
    ///
    /// The default value is 65,535 and is good for APIs, but not for big objects.
    pub fn initial_connection_window_size(mut self, size: u32) -> Self {
        self.config.conn_window_size = size;
        self
    }

    /// Set total number of simultaneous connections per type of scheme.
    ///
    /// If limit is 0, the connector has no limit.
    ///
    /// The default limit size is 100.
    pub fn limit(mut self, limit: usize) -> Self {
        if limit == 0 {
            self.config.limit = u32::MAX as usize;
        } else {
            self.config.limit = limit;
        }

        self
    }

    /// Set keep-alive period for opened connection.
    ///
    /// Keep-alive period is the period between connection usage. If
    /// the delay between repeated usages of the same connection
    /// exceeds this period, the connection is closed.
    /// Default keep-alive period is 15 seconds.
    pub fn conn_keep_alive(mut self, dur: Duration) -> Self {
        self.config.conn_keep_alive = dur;
        self
    }

    /// Set max lifetime period for connection.
    ///
    /// Connection lifetime is max lifetime of any opened connection
    /// until it is closed regardless of keep-alive period.
    /// Default lifetime period is 75 seconds.
    pub fn conn_lifetime(mut self, dur: Duration) -> Self {
        self.config.conn_lifetime = dur;
        self
    }

    /// Set server connection disconnect timeout in milliseconds.
    ///
    /// Defines a timeout for disconnect connection. If a disconnect procedure does not complete
    /// within this time, the socket get dropped. This timeout affects only secure connections.
    ///
    /// To disable timeout set value to 0.
    ///
    /// By default disconnect timeout is set to 3000 milliseconds.
    pub fn disconnect_timeout(mut self, dur: Duration) -> Self {
        self.config.disconnect_timeout = Some(dur);
        self
    }

    /// Set local IP Address the connector would use for establishing connection.
    pub fn local_address(mut self, addr: IpAddr) -> Self {
        self.config.local_address = Some(addr);
        self
    }

    /// Finish configuration process and create connector service.
    ///
    /// The `Connector` builder always concludes by calling `finish()` last in its combinator chain.
    pub fn finish(self) -> ConnectorService<S, IO> {
        let local_address = self.config.local_address;
        let timeout = self.config.timeout;

        let tcp_service_inner =
            TcpConnectorInnerService::new(self.connector, timeout, local_address);

        #[allow(clippy::redundant_clone)]
        let tcp_service = TcpConnectorService {
            service: tcp_service_inner.clone(),
        };

        let tls = match self.tls {
            #[cfg(feature = "openssl")]
            OurTlsConnector::OpensslBuilder(builder) => OurTlsConnector::Openssl(builder.build()),
            tls => tls,
        };

        let tls_service = match tls {
            OurTlsConnector::None => {
                #[cfg(not(feature = "dangerous-h2c"))]
                {
                    None
                }

                #[cfg(feature = "dangerous-h2c")]
                {
                    use std::io;

                    use actix_tls::connect::Connection;
                    use actix_utils::future::{ready, Ready};

                    #[allow(non_local_definitions)]
                    impl IntoConnectionIo for TcpConnection<Uri, Box<dyn ConnectionIo>> {
                        fn into_connection_io(self) -> (Box<dyn ConnectionIo>, Protocol) {
                            let io = self.into_parts().0;
                            (io, Protocol::Http2)
                        }
                    }

                    /// With the `dangerous-h2c` feature enabled, this connector uses a no-op TLS
                    /// connection service that passes through plain TCP as a TLS connection.
                    ///
                    /// The protocol version of this fake TLS connection is set to be HTTP/2.
                    #[derive(Clone)]
                    struct NoOpTlsConnectorService;

                    impl<R, IO> Service<Connection<R, IO>> for NoOpTlsConnectorService
                    where
                        IO: ActixStream + 'static,
                    {
                        type Response = Connection<R, Box<dyn ConnectionIo>>;
                        type Error = io::Error;
                        type Future = Ready<Result<Self::Response, Self::Error>>;

                        actix_service::always_ready!();

                        fn call(&self, connection: Connection<R, IO>) -> Self::Future {
                            let (io, connection) = connection.replace_io(());
                            let (_, connection) = connection.replace_io(Box::new(io) as _);

                            ready(Ok(connection))
                        }
                    }

                    let handshake_timeout = self.config.handshake_timeout;

                    let tls_service = TlsConnectorService {
                        tcp_service: tcp_service_inner,
                        tls_service: NoOpTlsConnectorService,
                        timeout: handshake_timeout,
                    };

                    Some(actix_service::boxed::rc_service(tls_service))
                }
            }

            #[cfg(feature = "openssl")]
            OurTlsConnector::Openssl(tls) => {
                const H2: &[u8] = b"h2";

                use actix_tls::connect::openssl::{reexports::AsyncSslStream, TlsConnector};

                #[allow(non_local_definitions)]
                impl<IO: ConnectionIo> IntoConnectionIo for TcpConnection<Uri, AsyncSslStream<IO>> {
                    fn into_connection_io(self) -> (Box<dyn ConnectionIo>, Protocol) {
                        let sock = self.into_parts().0;
                        let h2 = sock
                            .ssl()
                            .selected_alpn_protocol()
                            .map_or(false, |protos| protos.windows(2).any(|w| w == H2));
                        if h2 {
                            (Box::new(sock), Protocol::Http2)
                        } else {
                            (Box::new(sock), Protocol::Http1)
                        }
                    }
                }

                let handshake_timeout = self.config.handshake_timeout;

                let tls_service = TlsConnectorService {
                    tcp_service: tcp_service_inner,
                    tls_service: TlsConnector::service(tls),
                    timeout: handshake_timeout,
                };

                Some(actix_service::boxed::rc_service(tls_service))
            }

            #[cfg(feature = "openssl")]
            OurTlsConnector::OpensslBuilder(_) => {
                unreachable!("OpenSSL builder is built before this match.");
            }

            #[cfg(feature = "rustls-0_20")]
            OurTlsConnector::Rustls020(tls) => {
                const H2: &[u8] = b"h2";

                use actix_tls::connect::rustls_0_20::{reexports::AsyncTlsStream, TlsConnector};

                #[allow(non_local_definitions)]
                impl<Io: ConnectionIo> IntoConnectionIo for TcpConnection<Uri, AsyncTlsStream<Io>> {
                    fn into_connection_io(self) -> (Box<dyn ConnectionIo>, Protocol) {
                        let sock = self.into_parts().0;
                        let h2 = sock
                            .get_ref()
                            .1
                            .alpn_protocol()
                            .map_or(false, |protos| protos.windows(2).any(|w| w == H2));
                        if h2 {
                            (Box::new(sock), Protocol::Http2)
                        } else {
                            (Box::new(sock), Protocol::Http1)
                        }
                    }
                }

                let handshake_timeout = self.config.handshake_timeout;

                let tls_service = TlsConnectorService {
                    tcp_service: tcp_service_inner,
                    tls_service: TlsConnector::service(tls),
                    timeout: handshake_timeout,
                };

                Some(actix_service::boxed::rc_service(tls_service))
            }

            #[cfg(feature = "rustls-0_21")]
            OurTlsConnector::Rustls021(tls) => {
                const H2: &[u8] = b"h2";

                use actix_tls::connect::rustls_0_21::{reexports::AsyncTlsStream, TlsConnector};

                #[allow(non_local_definitions)]
                impl<Io: ConnectionIo> IntoConnectionIo for TcpConnection<Uri, AsyncTlsStream<Io>> {
                    fn into_connection_io(self) -> (Box<dyn ConnectionIo>, Protocol) {
                        let sock = self.into_parts().0;
                        let h2 = sock
                            .get_ref()
                            .1
                            .alpn_protocol()
                            .map_or(false, |protos| protos.windows(2).any(|w| w == H2));
                        if h2 {
                            (Box::new(sock), Protocol::Http2)
                        } else {
                            (Box::new(sock), Protocol::Http1)
                        }
                    }
                }

                let handshake_timeout = self.config.handshake_timeout;

                let tls_service = TlsConnectorService {
                    tcp_service: tcp_service_inner,
                    tls_service: TlsConnector::service(tls),
                    timeout: handshake_timeout,
                };

                Some(actix_service::boxed::rc_service(tls_service))
            }

            #[cfg(any(
                feature = "rustls-0_22-webpki-roots",
                feature = "rustls-0_22-native-roots",
            ))]
            OurTlsConnector::Rustls022(tls) => {
                const H2: &[u8] = b"h2";

                use actix_tls::connect::rustls_0_22::{reexports::AsyncTlsStream, TlsConnector};

                #[allow(non_local_definitions)]
                impl<Io: ConnectionIo> IntoConnectionIo for TcpConnection<Uri, AsyncTlsStream<Io>> {
                    fn into_connection_io(self) -> (Box<dyn ConnectionIo>, Protocol) {
                        let sock = self.into_parts().0;
                        let h2 = sock
                            .get_ref()
                            .1
                            .alpn_protocol()
                            .map_or(false, |protos| protos.windows(2).any(|w| w == H2));
                        if h2 {
                            (Box::new(sock), Protocol::Http2)
                        } else {
                            (Box::new(sock), Protocol::Http1)
                        }
                    }
                }

                let handshake_timeout = self.config.handshake_timeout;

                let tls_service = TlsConnectorService {
                    tcp_service: tcp_service_inner,
                    tls_service: TlsConnector::service(tls),
                    timeout: handshake_timeout,
                };

                Some(actix_service::boxed::rc_service(tls_service))
            }

            #[cfg(feature = "rustls-0_23")]
            OurTlsConnector::Rustls023(tls) => {
                const H2: &[u8] = b"h2";

                use actix_tls::connect::rustls_0_23::{reexports::AsyncTlsStream, TlsConnector};

                #[allow(non_local_definitions)]
                impl<Io: ConnectionIo> IntoConnectionIo for TcpConnection<Uri, AsyncTlsStream<Io>> {
                    fn into_connection_io(self) -> (Box<dyn ConnectionIo>, Protocol) {
                        let sock = self.into_parts().0;
                        let h2 = sock
                            .get_ref()
                            .1
                            .alpn_protocol()
                            .map_or(false, |protos| protos.windows(2).any(|w| w == H2));
                        if h2 {
                            (Box::new(sock), Protocol::Http2)
                        } else {
                            (Box::new(sock), Protocol::Http1)
                        }
                    }
                }

                let handshake_timeout = self.config.handshake_timeout;

                let tls_service = TlsConnectorService {
                    tcp_service: tcp_service_inner,
                    tls_service: TlsConnector::service(tls),
                    timeout: handshake_timeout,
                };

                Some(actix_service::boxed::rc_service(tls_service))
            }
        };

        let tcp_config = self.config.no_disconnect_timeout();

        let tcp_pool = ConnectionPool::new(tcp_service, tcp_config);

        let tls_config = self.config;
        let tls_pool =
            tls_service.map(move |tls_service| ConnectionPool::new(tls_service, tls_config));

        ConnectorServicePriv { tcp_pool, tls_pool }
    }
}

/// tcp service for map `TcpConnection<Uri, Io>` type to `(Io, Protocol)`
#[derive(Clone)]
pub struct TcpConnectorService<S: Clone> {
    service: S,
}

impl<S, Io> Service<Connect> for TcpConnectorService<S>
where
    S: Service<Connect, Response = TcpConnection<Uri, Io>, Error = ConnectError> + Clone + 'static,
{
    type Response = (Io, Protocol);
    type Error = ConnectError;
    type Future = TcpConnectorFuture<S::Future>;

    actix_service::forward_ready!(service);

    fn call(&self, req: Connect) -> Self::Future {
        TcpConnectorFuture {
            fut: self.service.call(req),
        }
    }
}

pin_project! {
    #[project = TcpConnectorFutureProj]
    pub struct TcpConnectorFuture<Fut> {
        #[pin]
        fut: Fut,
    }
}

impl<Fut, Io> Future for TcpConnectorFuture<Fut>
where
    Fut: Future<Output = Result<TcpConnection<Uri, Io>, ConnectError>>,
{
    type Output = Result<(Io, Protocol), ConnectError>;

    fn poll(self: Pin<&mut Self>, cx: &mut Context<'_>) -> Poll<Self::Output> {
        self.project()
            .fut
            .poll(cx)
            .map_ok(|res| (res.into_parts().0, Protocol::Http1))
    }
}

/// service for establish tcp connection and do client tls handshake.
/// operation is canceled when timeout limit reached.
#[cfg(any(
    feature = "dangerous-h2c",
    feature = "openssl",
    feature = "rustls-0_20",
    feature = "rustls-0_21",
    feature = "rustls-0_22-webpki-roots",
    feature = "rustls-0_22-native-roots",
))]
struct TlsConnectorService<Tcp, Tls> {
    /// TCP connection is canceled on `TcpConnectorInnerService`'s timeout setting.
    tcp_service: Tcp,

    /// TLS connection is canceled on `TlsConnectorService`'s timeout setting.
    tls_service: Tls,

    timeout: Duration,
}

#[cfg(any(
    feature = "dangerous-h2c",
    feature = "openssl",
    feature = "rustls-0_20",
    feature = "rustls-0_21",
    feature = "rustls-0_22-webpki-roots",
    feature = "rustls-0_22-native-roots",
))]
impl<Tcp, Tls, IO> Service<Connect> for TlsConnectorService<Tcp, Tls>
where
    Tcp:
        Service<Connect, Response = TcpConnection<Uri, IO>, Error = ConnectError> + Clone + 'static,
    Tls: Service<TcpConnection<Uri, IO>, Error = std::io::Error> + Clone + 'static,
    Tls::Response: IntoConnectionIo,
    IO: ConnectionIo,
{
    type Response = (Box<dyn ConnectionIo>, Protocol);
    type Error = ConnectError;
    type Future = TlsConnectorFuture<Tls, Tcp::Future, Tls::Future>;

    fn poll_ready(&self, cx: &mut Context<'_>) -> Poll<Result<(), Self::Error>> {
        ready!(self.tcp_service.poll_ready(cx))?;
        ready!(self.tls_service.poll_ready(cx))?;
        Poll::Ready(Ok(()))
    }

    fn call(&self, req: Connect) -> Self::Future {
        let fut = self.tcp_service.call(req);
        let tls_service = self.tls_service.clone();
        let timeout = self.timeout;

        TlsConnectorFuture::TcpConnect {
            fut,
            tls_service: Some(tls_service),
            timeout,
        }
    }
}

pin_project! {
    #[project = TlsConnectorProj]
    #[allow(clippy::large_enum_variant)]
    enum TlsConnectorFuture<S, Fut1, Fut2> {
        TcpConnect {
            #[pin]
            fut: Fut1,
            tls_service: Option<S>,
            timeout: Duration,
        },
        TlsConnect {
            #[pin]
            fut: Fut2,
            #[pin]
            timeout: Sleep,
        },
    }

}
/// helper trait for generic over different TlsStream types between tls crates.
trait IntoConnectionIo {
    fn into_connection_io(self) -> (Box<dyn ConnectionIo>, Protocol);
}

impl<S, Io, Fut1, Fut2, Res> Future for TlsConnectorFuture<S, Fut1, Fut2>
where
    S: Service<TcpConnection<Uri, Io>, Response = Res, Error = std::io::Error, Future = Fut2>,
    S::Response: IntoConnectionIo,
    Fut1: Future<Output = Result<TcpConnection<Uri, Io>, ConnectError>>,
    Fut2: Future<Output = Result<S::Response, S::Error>>,
    Io: ConnectionIo,
{
    type Output = Result<(Box<dyn ConnectionIo>, Protocol), ConnectError>;

    fn poll(mut self: Pin<&mut Self>, cx: &mut Context<'_>) -> Poll<Self::Output> {
        match self.as_mut().project() {
            TlsConnectorProj::TcpConnect {
                fut,
                tls_service,
                timeout,
            } => {
                let res = ready!(fut.poll(cx))?;
                let fut = tls_service
                    .take()
                    .expect("TlsConnectorFuture polled after complete")
                    .call(res);
                let timeout = sleep(*timeout);
                self.set(TlsConnectorFuture::TlsConnect { fut, timeout });
                self.poll(cx)
            }
            TlsConnectorProj::TlsConnect { fut, timeout } => match fut.poll(cx)? {
                Poll::Ready(res) => Poll::Ready(Ok(res.into_connection_io())),
                Poll::Pending => timeout.poll(cx).map(|_| Err(ConnectError::Timeout)),
            },
        }
    }
}

/// service for establish tcp connection.
/// operation is canceled when timeout limit reached.
#[derive(Clone)]
pub struct TcpConnectorInnerService<S: Clone> {
    service: S,
    timeout: Duration,
    local_address: Option<std::net::IpAddr>,
}

impl<S: Clone> TcpConnectorInnerService<S> {
    fn new(service: S, timeout: Duration, local_address: Option<std::net::IpAddr>) -> Self {
        Self {
            service,
            timeout,
            local_address,
        }
    }
}

impl<S, Io> Service<Connect> for TcpConnectorInnerService<S>
where
    S: Service<ConnectInfo<Uri>, Response = TcpConnection<Uri, Io>, Error = TcpConnectError>
        + Clone
        + 'static,
{
    type Response = S::Response;
    type Error = ConnectError;
    type Future = TcpConnectorInnerFuture<S::Future>;

    actix_service::forward_ready!(service);

    fn call(&self, req: Connect) -> Self::Future {
        let mut req = ConnectInfo::new(req.uri).set_addr(req.addr);

        if let Some(local_addr) = self.local_address {
            req = req.set_local_addr(local_addr);
        }

        TcpConnectorInnerFuture {
            fut: self.service.call(req),
            timeout: sleep(self.timeout),
        }
    }
}

pin_project! {
    #[project = TcpConnectorInnerFutureProj]
    pub struct TcpConnectorInnerFuture<Fut> {
        #[pin]
        fut: Fut,
        #[pin]
        timeout: Sleep,
    }
}

impl<Fut, Io> Future for TcpConnectorInnerFuture<Fut>
where
    Fut: Future<Output = Result<TcpConnection<Uri, Io>, TcpConnectError>>,
{
    type Output = Result<TcpConnection<Uri, Io>, ConnectError>;

    fn poll(self: Pin<&mut Self>, cx: &mut Context<'_>) -> Poll<Self::Output> {
        let this = self.project();
        match this.fut.poll(cx) {
            Poll::Ready(res) => Poll::Ready(res.map_err(ConnectError::from)),
            Poll::Pending => this.timeout.poll(cx).map(|_| Err(ConnectError::Timeout)),
        }
    }
}

/// Connector service for pooled Plain/Tls Tcp connections.
pub type ConnectorService<Svc, IO> = ConnectorServicePriv<
    TcpConnectorService<TcpConnectorInnerService<Svc>>,
    Rc<
        dyn Service<
            Connect,
            Response = (Box<dyn ConnectionIo>, Protocol),
            Error = ConnectError,
            Future = LocalBoxFuture<
                'static,
                Result<(Box<dyn ConnectionIo>, Protocol), ConnectError>,
            >,
        >,
    >,
    IO,
    Box<dyn ConnectionIo>,
>;

pub struct ConnectorServicePriv<S1, S2, Io1, Io2>
where
    S1: Service<Connect, Response = (Io1, Protocol), Error = ConnectError>,
    S2: Service<Connect, Response = (Io2, Protocol), Error = ConnectError>,
    Io1: ConnectionIo,
    Io2: ConnectionIo,
{
    tcp_pool: ConnectionPool<S1, Io1>,
    tls_pool: Option<ConnectionPool<S2, Io2>>,
}

impl<S1, S2, Io1, Io2> Service<Connect> for ConnectorServicePriv<S1, S2, Io1, Io2>
where
    S1: Service<Connect, Response = (Io1, Protocol), Error = ConnectError> + Clone + 'static,
    S2: Service<Connect, Response = (Io2, Protocol), Error = ConnectError> + Clone + 'static,
    Io1: ConnectionIo,
    Io2: ConnectionIo,
{
    type Response = Connection<Io1, Io2>;
    type Error = ConnectError;
    type Future = ConnectorServiceFuture<S1, S2, Io1, Io2>;

    fn poll_ready(&self, cx: &mut Context<'_>) -> Poll<Result<(), Self::Error>> {
        ready!(self.tcp_pool.poll_ready(cx))?;
        if let Some(ref tls_pool) = self.tls_pool {
            ready!(tls_pool.poll_ready(cx))?;
        }
        Poll::Ready(Ok(()))
    }

    fn call(&self, req: Connect) -> Self::Future {
        match req.uri.scheme_str() {
            Some("https") | Some("wss") => match self.tls_pool {
                None => ConnectorServiceFuture::SslIsNotSupported,
                Some(ref pool) => ConnectorServiceFuture::Tls {
                    fut: pool.call(req),
                },
            },
            _ => ConnectorServiceFuture::Tcp {
                fut: self.tcp_pool.call(req),
            },
        }
    }
}

pin_project! {
    #[project = ConnectorServiceFutureProj]
    pub enum ConnectorServiceFuture<S1, S2, Io1, Io2>
    where
        S1: Service<Connect, Response = (Io1, Protocol), Error = ConnectError>,
        S1: Clone,
        S1: 'static,
        S2: Service<Connect, Response = (Io2, Protocol), Error = ConnectError>,
        S2: Clone,
        S2: 'static,
        Io1: ConnectionIo,
        Io2: ConnectionIo,
    {
        Tcp {
            #[pin]
            fut: <ConnectionPool<S1, Io1> as Service<Connect>>::Future
        },
        Tls {
            #[pin]
            fut:  <ConnectionPool<S2, Io2> as Service<Connect>>::Future
        },
        SslIsNotSupported
    }
}

impl<S1, S2, Io1, Io2> Future for ConnectorServiceFuture<S1, S2, Io1, Io2>
where
    S1: Service<Connect, Response = (Io1, Protocol), Error = ConnectError> + Clone + 'static,
    S2: Service<Connect, Response = (Io2, Protocol), Error = ConnectError> + Clone + 'static,
    Io1: ConnectionIo,
    Io2: ConnectionIo,
{
    type Output = Result<Connection<Io1, Io2>, ConnectError>;

    fn poll(self: Pin<&mut Self>, cx: &mut Context<'_>) -> Poll<Self::Output> {
        match self.project() {
            ConnectorServiceFutureProj::Tcp { fut } => fut.poll(cx).map_ok(Connection::Tcp),
            ConnectorServiceFutureProj::Tls { fut } => fut.poll(cx).map_ok(Connection::Tls),
            ConnectorServiceFutureProj::SslIsNotSupported => {
                Poll::Ready(Err(ConnectError::SslIsNotSupported))
            }
        }
    }
}

#[cfg(not(feature = "trust-dns"))]
mod resolver {
    use super::*;

    pub(super) fn resolver() -> Resolver {
        Resolver::default()
    }
}

#[cfg(feature = "trust-dns")]
mod resolver {
    use std::{cell::RefCell, net::SocketAddr};

    use actix_tls::connect::Resolve;
    use trust_dns_resolver::{
        config::{ResolverConfig, ResolverOpts},
        system_conf::read_system_conf,
        TokioAsyncResolver,
    };

    use super::*;

    pub(super) fn resolver() -> Resolver {
        // new type for impl Resolve trait for TokioAsyncResolver.
        struct TrustDnsResolver(TokioAsyncResolver);

        impl Resolve for TrustDnsResolver {
            fn lookup<'a>(
                &'a self,
                host: &'a str,
                port: u16,
            ) -> LocalBoxFuture<'a, Result<Vec<SocketAddr>, Box<dyn std::error::Error>>>
            {
                Box::pin(async move {
                    let res = self
                        .0
                        .lookup_ip(host)
                        .await?
                        .iter()
                        .map(|ip| SocketAddr::new(ip, port))
                        .collect();
                    Ok(res)
                })
            }
        }

        // resolver struct is cached in thread local so new clients can reuse the existing instance
        thread_local! {
            static TRUST_DNS_RESOLVER: RefCell<Option<Resolver>> = RefCell::new(None);
        }

        // get from thread local or construct a new trust-dns resolver.
        TRUST_DNS_RESOLVER.with(|local| {
            let resolver = local.borrow().as_ref().map(Clone::clone);

            match resolver {
                Some(resolver) => resolver,

                None => {
                    let (cfg, opts) = match read_system_conf() {
                        Ok((cfg, opts)) => (cfg, opts),
                        Err(err) => {
                            log::error!("Trust-DNS can not load system config: {err}");
                            (ResolverConfig::default(), ResolverOpts::default())
                        }
                    };

                    let resolver = TokioAsyncResolver::tokio(cfg, opts);

                    // box trust dns resolver and put it in thread local.
                    let resolver = Resolver::custom(TrustDnsResolver(resolver));
                    *local.borrow_mut() = Some(resolver.clone());

                    resolver
                }
            }
        })
    }
}

#[cfg(feature = "dangerous-h2c")]
#[cfg(test)]
mod tests {
    use std::convert::Infallible;

    use actix_http::{HttpService, Request, Response, Version};
    use actix_http_test::test_server;
    use actix_service::ServiceFactoryExt as _;

    use super::*;
    use crate::Client;

    #[actix_rt::test]
    async fn h2c_connector() {
        let mut srv = test_server(|| {
            HttpService::build()
                .h2(|_req: Request| async { Ok::<_, Infallible>(Response::ok()) })
                .tcp()
                .map_err(|_| ())
        })
        .await;

        let connector = Connector {
            connector: TcpConnector::new(resolver::resolver()).service(),
            config: ConnectorConfig::default(),
            tls: OurTlsConnector::None,
        };

        let client = Client::builder().connector(connector).finish();

        let request = client.get(srv.surl("/")).send();
        let response = request.await.unwrap();
        assert!(response.status().is_success());
        assert_eq!(response.version(), Version::HTTP_2);

        srv.stop().await;
    }
}<|MERGE_RESOLUTION|>--- conflicted
+++ resolved
@@ -86,16 +86,10 @@
 impl Connector<()> {
     /// Create a new connector with default TLS settings
     ///
-<<<<<<< HEAD
-    /// Panicking:
-    /// - When the `rustls-0_23-webpki-roots` or `rustls-0_23-native-roots` features are enabled
-    ///     and no default cyrpto provider has been loaded, this method will panic.
-=======
     /// # Panics
     ///
     /// - When the `rustls-0_23-webpki-roots` or `rustls-0_23-native-roots` features are enabled
     ///     and no default crypto provider has been loaded, this method will panic.
->>>>>>> 2e63ff59
     /// - When the `rustls-0_23-native-roots` or `rustls-0_22-native-roots` features are enabled
     ///     and the runtime system has no native root certificates, this method will panic.
     #[allow(clippy::new_ret_no_self, clippy::let_unit_value)]
@@ -207,13 +201,8 @@
                 OurTlsConnector::OpensslBuilder(ssl)
             }
         } else {
-<<<<<<< HEAD
-            /// Provides an empty TLS connector when no TLS feature is enabled, or when
-            /// rustls-0_23 is enabled.
-=======
             /// Provides an empty TLS connector when no TLS feature is enabled, or when only the
             /// `rustls-0_23` crate feature is enabled.
->>>>>>> 2e63ff59
             fn build_tls(_: Vec<Vec<u8>>) -> OurTlsConnector {
                 OurTlsConnector::None
             }
@@ -328,15 +317,10 @@
     ///
     /// In order to enable ALPN, set the `.alpn_protocols` field on the ClientConfig to the
     /// following:
-<<<<<<< HEAD
-    /// ```rust,ignore
-    /// vec![b"h2".to_vec(), b"http/1.1".to_vec()]
-=======
     ///
     /// ```no_run
     /// vec![b"h2".to_vec(), b"http/1.1".to_vec()]
     /// # ;
->>>>>>> 2e63ff59
     /// ```
     #[cfg(feature = "rustls-0_23")]
     pub fn rustls_0_23(
