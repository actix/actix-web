--- conflicted
+++ resolved
@@ -1,20 +1,13 @@
 # Changes
 
 ## Unreleased - 2020-xx-xx
-<<<<<<< HEAD
 
 * add ability to set address for `TestServer` [#1645]
 
 [#1645]: https://github.com/actix/actix-web/pull/1645
 
-## [2.0.0-alpha.1] - 2020-05-23
-=======
->>>>>>> 4b4c9d1b
-
-
 ## 2.0.0 - 2020-09-11
 * Update actix-codec and actix-utils dependencies.
-
 
 ## 2.0.0-alpha.1 - 2020-05-23
 * Update the `time` dependency to 0.2.7
